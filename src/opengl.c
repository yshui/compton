// SPDX-License-Identifier: MIT
/*
 * Compton - a compositor for X11
 *
 * Based on `xcompmgr` - Copyright (c) 2003, Keith Packard
 *
 * Copyright (c) 2011-2013, Christopher Jeffrey
 * See LICENSE-mit for more information.
 *
 */

#include <stdio.h>
#include <stdlib.h>
#include <string.h>
#include <time.h>
#include <xcb/render.h>
#include <xcb/xcb.h>

#include "backend/gl/gl_common.h"
#include "backend/gl/glx.h"
#include "common.h"
#include "compiler.h"
#include "config.h"
#include "kernel.h"
#include "log.h"
#include "region.h"
#include "string_utils.h"
#include "uthash_extra.h"
#include "utils.h"
#include "win.h"

#include "opengl.h"

#ifndef GL_TEXTURE_RECTANGLE
#define GL_TEXTURE_RECTANGLE 0x84F5
#endif

static inline XVisualInfo *get_visualinfo_from_visual(session_t *ps, xcb_visualid_t visual) {
	XVisualInfo vreq = {.visualid = visual};
	int nitems = 0;

	return XGetVisualInfo(ps->dpy, VisualIDMask, &vreq, &nitems);
}

/**
 * Initialize OpenGL.
 */
bool glx_init(session_t *ps, bool need_render) {
	bool success = false;
	XVisualInfo *pvis = NULL;

	// Check for GLX extension
	if (!ps->glx_exists) {
		if (glXQueryExtension(ps->dpy, &ps->glx_event, &ps->glx_error))
			ps->glx_exists = true;
		else {
			log_error("No GLX extension.");
			goto glx_init_end;
		}
	}

	// Get XVisualInfo
	pvis = get_visualinfo_from_visual(ps, ps->vis);
	if (!pvis) {
		log_error("Failed to acquire XVisualInfo for current visual.");
		goto glx_init_end;
	}

	// Ensure the visual is double-buffered
	if (need_render) {
		int value = 0;
		if (Success != glXGetConfig(ps->dpy, pvis, GLX_USE_GL, &value) || !value) {
			log_error("Root visual is not a GL visual.");
			goto glx_init_end;
		}

		if (Success != glXGetConfig(ps->dpy, pvis, GLX_DOUBLEBUFFER, &value) || !value) {
			log_error("Root visual is not a double buffered GL visual.");
			goto glx_init_end;
		}
	}

	// Ensure GLX_EXT_texture_from_pixmap exists
	if (need_render && !glxext.has_GLX_EXT_texture_from_pixmap)
		goto glx_init_end;

	// Initialize GLX data structure
	if (!ps->psglx) {
		static const glx_session_t CGLX_SESSION_DEF = CGLX_SESSION_INIT;
		ps->psglx = cmalloc(glx_session_t);
		memcpy(ps->psglx, &CGLX_SESSION_DEF, sizeof(glx_session_t));

		// +1 for the zero terminator
		ps->psglx->blur_passes = ccalloc(ps->o.blur_kernel_count, glx_blur_pass_t);

		for (int i = 0; i < ps->o.blur_kernel_count; ++i) {
			glx_blur_pass_t *ppass = &ps->psglx->blur_passes[i];
			ppass->unifm_factor_center = -1;
			ppass->unifm_offset_x = -1;
			ppass->unifm_offset_y = -1;
		}
	}

	glx_session_t *psglx = ps->psglx;

	if (!psglx->context) {
		// Get GLX context
#ifndef DEBUG_GLX_DEBUG_CONTEXT
		psglx->context = glXCreateContext(ps->dpy, pvis, None, GL_TRUE);
#else
		{
			GLXFBConfig fbconfig = get_fbconfig_from_visualinfo(ps, pvis);
			if (!fbconfig) {
				log_error("Failed to get GLXFBConfig for root visual "
				          "%#lx.",
				          pvis->visualid);
				goto glx_init_end;
			}

			f_glXCreateContextAttribsARB p_glXCreateContextAttribsARB =
			    (f_glXCreateContextAttribsARB)glXGetProcAddress(
			        (const GLubyte *)"glXCreateContextAttribsARB");
			if (!p_glXCreateContextAttribsARB) {
				log_error("Failed to get glXCreateContextAttribsARB().");
				goto glx_init_end;
			}

			static const int attrib_list[] = {
			    GLX_CONTEXT_FLAGS_ARB, GLX_CONTEXT_DEBUG_BIT_ARB, None};
			psglx->context = p_glXCreateContextAttribsARB(
			    ps->dpy, fbconfig, NULL, GL_TRUE, attrib_list);
		}
#endif

		if (!psglx->context) {
			log_error("Failed to get GLX context.");
			goto glx_init_end;
		}

		// Attach GLX context
		if (!glXMakeCurrent(ps->dpy, get_tgt_window(ps), psglx->context)) {
			log_error("Failed to attach GLX context.");
			goto glx_init_end;
		}

#ifdef DEBUG_GLX_DEBUG_CONTEXT
		{
			f_DebugMessageCallback p_DebugMessageCallback =
			    (f_DebugMessageCallback)glXGetProcAddress(
			        (const GLubyte *)"glDebugMessageCallback");
			if (!p_DebugMessageCallback) {
				log_error("Failed to get glDebugMessageCallback(0.");
				goto glx_init_end;
			}
			p_DebugMessageCallback(glx_debug_msg_callback, ps);
		}
#endif
	}

	// Ensure we have a stencil buffer. X Fixes does not guarantee rectangles
	// in regions don't overlap, so we must use stencil buffer to make sure
	// we don't paint a region for more than one time, I think?
	if (need_render && !ps->o.glx_no_stencil) {
		GLint val = 0;
		glGetIntegerv(GL_STENCIL_BITS, &val);
		if (!val) {
			log_error("Target window doesn't have stencil buffer.");
			goto glx_init_end;
		}
	}

	// Check GL_ARB_texture_non_power_of_two, requires a GLX context and
	// must precede FBConfig fetching
	if (need_render)
		psglx->has_texture_non_power_of_two =
		    gl_has_extension("GL_ARB_texture_non_power_of_two");

	// Render preparations
	if (need_render) {
		glx_on_root_change(ps);

		glDisable(GL_DEPTH_TEST);
		glDepthMask(GL_FALSE);
		glTexEnvi(GL_TEXTURE_ENV, GL_TEXTURE_ENV_MODE, GL_REPLACE);
		glDisable(GL_BLEND);

		if (!ps->o.glx_no_stencil) {
			// Initialize stencil buffer
			glClear(GL_STENCIL_BUFFER_BIT);
			glDisable(GL_STENCIL_TEST);
			glStencilMask(0x1);
			glStencilFunc(GL_EQUAL, 0x1, 0x1);
		}

		// Clear screen
		glClearColor(0.0f, 0.0f, 0.0f, 1.0f);
		// glClear(GL_COLOR_BUFFER_BIT | GL_DEPTH_BUFFER_BIT);
		// glXSwapBuffers(ps->dpy, get_tgt_window(ps));
	}

	success = true;

glx_init_end:
	XFree(pvis);

	if (!success)
		glx_destroy(ps);

	return success;
}

static void glx_free_prog_main(glx_prog_main_t *pprogram) {
	if (!pprogram)
		return;
	if (pprogram->prog) {
		glDeleteProgram(pprogram->prog);
		pprogram->prog = 0;
	}
	pprogram->unifm_opacity = -1;
	pprogram->unifm_invert_color = -1;
	pprogram->unifm_tex = -1;
}

/**
 * Destroy GLX related resources.
 */
void glx_destroy(session_t *ps) {
	if (!ps->psglx)
		return;

	// Free all GLX resources of windows
	win_stack_foreach_managed(w, &ps->window_stack) {
		free_win_res_glx(ps, w);
	}

	// Free GLSL shaders/programs
	for (int i = 0; i < ps->o.blur_kernel_count; ++i) {
		glx_blur_pass_t *ppass = &ps->psglx->blur_passes[i];
		if (ppass->frag_shader)
			glDeleteShader(ppass->frag_shader);
		if (ppass->prog)
			glDeleteProgram(ppass->prog);
	}
	free(ps->psglx->blur_passes);

	glx_free_prog_main(&ps->glx_prog_win);

	gl_check_err();

	// Destroy GLX context
	if (ps->psglx->context) {
		glXDestroyContext(ps->dpy, ps->psglx->context);
		ps->psglx->context = NULL;
	}

	free(ps->psglx);
	ps->psglx = NULL;
}

/**
 * Callback to run on root window size change.
 */
void glx_on_root_change(session_t *ps) {
	glViewport(0, 0, ps->root_width, ps->root_height);

	// Initialize matrix, copied from dcompmgr
	glMatrixMode(GL_PROJECTION);
	glLoadIdentity();
	glOrtho(0, ps->root_width, 0, ps->root_height, -1000.0, 1000.0);
	glMatrixMode(GL_MODELVIEW);
	glLoadIdentity();
}

/**
 * Initialize GLX blur filter.
 */
bool glx_init_blur(session_t *ps) {
	assert(ps->o.blur_kernel_count > 0);
	assert(ps->o.blur_kerns);
	assert(ps->o.blur_kerns[0]);

	// Allocate PBO if more than one blur kernel is present
	if (ps->o.blur_kernel_count > 1) {
		// Try to generate a framebuffer
		GLuint fbo = 0;
		glGenFramebuffers(1, &fbo);
		if (!fbo) {
			log_error("Failed to generate Framebuffer. Cannot do multi-pass "
			          "blur with GLX"
			          " backend.");
			return false;
		}
		glDeleteFramebuffers(1, &fbo);
	}

	{
		char *lc_numeric_old = strdup(setlocale(LC_NUMERIC, NULL));
		// Enforce LC_NUMERIC locale "C" here to make sure decimal point is sane
		// Thanks to hiciu for reporting.
		setlocale(LC_NUMERIC, "C");

		static const char *FRAG_SHADER_BLUR_PREFIX =
		    "#version 110\n"
		    "%s"
		    "uniform float offset_x;\n"
		    "uniform float offset_y;\n"
		    "uniform float factor_center;\n"
		    "uniform %s tex_scr;\n"
		    "\n"
		    "void main() {\n"
		    "  vec4 sum = vec4(0.0, 0.0, 0.0, 0.0);\n";
		static const char *FRAG_SHADER_BLUR_ADD =
		    "  sum += float(%.7g) * %s(tex_scr, vec2(gl_TexCoord[0].x + offset_x "
		    "* float(%d), gl_TexCoord[0].y + offset_y * float(%d)));\n";
		static const char *FRAG_SHADER_BLUR_SUFFIX =
		    "  sum += %s(tex_scr, vec2(gl_TexCoord[0].x, gl_TexCoord[0].y)) * "
		    "factor_center;\n"
		    "  gl_FragColor = sum / (factor_center + float(%.7g));\n"
		    "}\n";

		const bool use_texture_rect = !ps->psglx->has_texture_non_power_of_two;
		const char *sampler_type = (use_texture_rect ? "sampler2DRect" : "sampler2D");
		const char *texture_func = (use_texture_rect ? "texture2DRect" : "texture2D");
		const char *shader_add = FRAG_SHADER_BLUR_ADD;
		char *extension = NULL;
		if (use_texture_rect) {
			mstrextend(&extension, "#extension GL_ARB_texture_rectangle : "
			                       "require\n");
		}
		if (!extension) {
			extension = strdup("");
		}

		for (int i = 0; i < ps->o.blur_kernel_count; ++i) {
			auto kern = ps->o.blur_kerns[i];
			glx_blur_pass_t *ppass = &ps->psglx->blur_passes[i];

			// Build shader
			int width = kern->w, height = kern->h;
			int nele = width * height - 1;
			assert(nele >= 0);
			auto len =
			    strlen(FRAG_SHADER_BLUR_PREFIX) + strlen(sampler_type) +
			    strlen(extension) +
			    (strlen(shader_add) + strlen(texture_func) + 42) * (uint)nele +
			    strlen(FRAG_SHADER_BLUR_SUFFIX) + strlen(texture_func) + 12 + 1;
			char *shader_str = ccalloc(len, char);
			char *pc = shader_str;
			sprintf(pc, FRAG_SHADER_BLUR_PREFIX, extension, sampler_type);
			pc += strlen(pc);
			assert(strlen(shader_str) < len);

			double sum = 0.0;
			for (int j = 0; j < height; ++j) {
				for (int k = 0; k < width; ++k) {
					if (height / 2 == j && width / 2 == k)
						continue;
					double val = kern->data[j * width + k];
					if (val == 0) {
						continue;
					}
					sum += val;
					sprintf(pc, shader_add, val, texture_func,
					        k - width / 2, j - height / 2);
					pc += strlen(pc);
					assert(strlen(shader_str) < len);
				}
			}

			sprintf(pc, FRAG_SHADER_BLUR_SUFFIX, texture_func, sum);
			assert(strlen(shader_str) < len);
			ppass->frag_shader = gl_create_shader(GL_FRAGMENT_SHADER, shader_str);
			free(shader_str);

			if (!ppass->frag_shader) {
				log_error("Failed to create fragment shader %d.", i);
				free(extension);
				free(lc_numeric_old);
				return false;
			}

			// Build program
			ppass->prog = gl_create_program(&ppass->frag_shader, 1);
			if (!ppass->prog) {
				log_error("Failed to create GLSL program.");
				free(extension);
				free(lc_numeric_old);
				return false;
			}

			// Get uniform addresses
#define P_GET_UNIFM_LOC(name, target)                                                    \
	{                                                                                \
		ppass->target = glGetUniformLocation(ppass->prog, name);                 \
		if (ppass->target < 0) {                                                 \
			log_error("Failed to get location of %d-th uniform '" name       \
			          "'. Might be troublesome.",                            \
			          i);                                                    \
		}                                                                        \
	}

			P_GET_UNIFM_LOC("factor_center", unifm_factor_center);
			P_GET_UNIFM_LOC("offset_x", unifm_offset_x);
			P_GET_UNIFM_LOC("offset_y", unifm_offset_y);

#undef P_GET_UNIFM_LOC
		}
		free(extension);

		// Restore LC_NUMERIC
		setlocale(LC_NUMERIC, lc_numeric_old);
		free(lc_numeric_old);
	}

	gl_check_err();

	return true;
}

/**
 * Load a GLSL main program from shader strings.
 */
bool glx_load_prog_main(const char *vshader_str, const char *fshader_str,
                        glx_prog_main_t *pprogram) {
	assert(pprogram);

	// Build program
	pprogram->prog = gl_create_program_from_str(vshader_str, fshader_str);
	if (!pprogram->prog) {
		log_error("Failed to create GLSL program.");
		return false;
	}

	// Get uniform addresses
#define P_GET_UNIFM_LOC(name, target)                                                    \
	{                                                                                \
		pprogram->target = glGetUniformLocation(pprogram->prog, name);           \
		if (pprogram->target < 0) {                                              \
			log_error("Failed to get location of uniform '" name             \
			          "'. Might be troublesome.");                           \
		}                                                                        \
	}
	P_GET_UNIFM_LOC("opacity", unifm_opacity);
	P_GET_UNIFM_LOC("invert_color", unifm_invert_color);
	P_GET_UNIFM_LOC("tex", unifm_tex);
	P_GET_UNIFM_LOC("time", unifm_time);
#undef P_GET_UNIFM_LOC

	gl_check_err();

	return true;
}

/**
 * Bind a X pixmap to an OpenGL texture.
 */
bool glx_bind_pixmap(session_t *ps, glx_texture_t **pptex, xcb_pixmap_t pixmap, int width,
                     int height, bool repeat, const struct glx_fbconfig_info *fbcfg) {
	if (ps->o.backend != BKEND_GLX && ps->o.backend != BKEND_XR_GLX_HYBRID)
		return true;

	if (!pixmap) {
		log_error("Binding to an empty pixmap %#010x. This can't work.", pixmap);
		return false;
	}

	assert(fbcfg);
	glx_texture_t *ptex = *pptex;
	bool need_release = true;

	// Release pixmap if parameters are inconsistent
	if (ptex && ptex->texture && ptex->pixmap != pixmap) {
		glx_release_pixmap(ps, ptex);
	}

	// Allocate structure
	if (!ptex) {
		static const glx_texture_t GLX_TEX_DEF = {
		    .texture = 0,
		    .glpixmap = 0,
		    .pixmap = 0,
		    .target = 0,
		    .width = 0,
		    .height = 0,
		    .y_inverted = false,
		};

		ptex = cmalloc(glx_texture_t);
		memcpy(ptex, &GLX_TEX_DEF, sizeof(glx_texture_t));
		*pptex = ptex;
	}

	// Create GLX pixmap
	int depth = 0;
	if (!ptex->glpixmap) {
		need_release = false;

		// Retrieve pixmap parameters, if they aren't provided
		if (!width || !height) {
			auto r = xcb_get_geometry_reply(
			    ps->c, xcb_get_geometry(ps->c, pixmap), NULL);
			if (!r) {
				log_error("Failed to query info of pixmap %#010x.", pixmap);
				return false;
			}
			if (r->depth > OPENGL_MAX_DEPTH) {
				log_error("Requested depth %d higher than %d.", depth,
				          OPENGL_MAX_DEPTH);
				return false;
			}
			depth = r->depth;
			width = r->width;
			height = r->height;
			free(r);
		}

		// Determine texture target, copied from compiz
		// The assumption we made here is the target never changes based on any
		// pixmap-specific parameters, and this may change in the future
		GLenum tex_tgt = 0;
		if (GLX_TEXTURE_2D_BIT_EXT & fbcfg->texture_tgts &&
		    ps->psglx->has_texture_non_power_of_two)
			tex_tgt = GLX_TEXTURE_2D_EXT;
		else if (GLX_TEXTURE_RECTANGLE_BIT_EXT & fbcfg->texture_tgts)
			tex_tgt = GLX_TEXTURE_RECTANGLE_EXT;
		else if (!(GLX_TEXTURE_2D_BIT_EXT & fbcfg->texture_tgts))
			tex_tgt = GLX_TEXTURE_RECTANGLE_EXT;
		else
			tex_tgt = GLX_TEXTURE_2D_EXT;

		log_debug("depth %d, tgt %#x, rgba %d", depth, tex_tgt,
		          (GLX_TEXTURE_FORMAT_RGBA_EXT == fbcfg->texture_fmt));

		GLint attrs[] = {
		    GLX_TEXTURE_FORMAT_EXT,
		    fbcfg->texture_fmt,
		    GLX_TEXTURE_TARGET_EXT,
		    (GLint)tex_tgt,
		    0,
		};

		ptex->glpixmap = glXCreatePixmap(ps->dpy, fbcfg->cfg, pixmap, attrs);
		ptex->pixmap = pixmap;
		ptex->target =
		    (GLX_TEXTURE_2D_EXT == tex_tgt ? GL_TEXTURE_2D : GL_TEXTURE_RECTANGLE);
		ptex->width = width;
		ptex->height = height;
		ptex->y_inverted = fbcfg->y_inverted;
	}
	if (!ptex->glpixmap) {
		log_error("Failed to allocate GLX pixmap.");
		return false;
	}

	glEnable(ptex->target);

	// Create texture
	if (!ptex->texture) {
		need_release = false;

		GLuint texture = 0;
		glGenTextures(1, &texture);
		glBindTexture(ptex->target, texture);

		glTexParameteri(ptex->target, GL_TEXTURE_MIN_FILTER, GL_NEAREST);
		glTexParameteri(ptex->target, GL_TEXTURE_MAG_FILTER, GL_NEAREST);
		if (repeat) {
			glTexParameteri(ptex->target, GL_TEXTURE_WRAP_S, GL_REPEAT);
			glTexParameteri(ptex->target, GL_TEXTURE_WRAP_T, GL_REPEAT);
		} else {
			glTexParameteri(ptex->target, GL_TEXTURE_WRAP_S, GL_CLAMP_TO_EDGE);
			glTexParameteri(ptex->target, GL_TEXTURE_WRAP_T, GL_CLAMP_TO_EDGE);
		}

		glBindTexture(ptex->target, 0);

		ptex->texture = texture;
	}
	if (!ptex->texture) {
		log_error("Failed to allocate texture.");
		return false;
	}

	glBindTexture(ptex->target, ptex->texture);

	// The specification requires rebinding whenever the content changes...
	// We can't follow this, too slow.
	if (need_release)
		glXReleaseTexImageEXT(ps->dpy, ptex->glpixmap, GLX_FRONT_LEFT_EXT);

	glXBindTexImageEXT(ps->dpy, ptex->glpixmap, GLX_FRONT_LEFT_EXT, NULL);

	// Cleanup
	glBindTexture(ptex->target, 0);
	glDisable(ptex->target);

	gl_check_err();

	return true;
}

/**
 * @brief Release binding of a texture.
 */
void glx_release_pixmap(session_t *ps, glx_texture_t *ptex) {
	// Release binding
	if (ptex->glpixmap && ptex->texture) {
		glBindTexture(ptex->target, ptex->texture);
		glXReleaseTexImageEXT(ps->dpy, ptex->glpixmap, GLX_FRONT_LEFT_EXT);
		glBindTexture(ptex->target, 0);
	}

	// Free GLX Pixmap
	if (ptex->glpixmap) {
		glXDestroyPixmap(ps->dpy, ptex->glpixmap);
		ptex->glpixmap = 0;
	}

	gl_check_err();
}

/**
 * Set clipping region on the target window.
 */
void glx_set_clip(session_t *ps, const region_t *reg) {
	// Quit if we aren't using stencils
	if (ps->o.glx_no_stencil)
		return;

	glDisable(GL_STENCIL_TEST);
	glDisable(GL_SCISSOR_TEST);

	if (!reg)
		return;

	int nrects;
	const rect_t *rects = pixman_region32_rectangles((region_t *)reg, &nrects);

	if (nrects == 1) {
		glEnable(GL_SCISSOR_TEST);
		glScissor(rects[0].x1, ps->root_height - rects[0].y2,
		          rects[0].x2 - rects[0].x1, rects[0].y2 - rects[0].y1);
	}

	gl_check_err();
}

#define P_PAINTREG_START(var)                                                            \
	region_t reg_new;                                                                \
	int nrects;                                                                      \
	const rect_t *rects;                                                             \
	assert(width >= 0 && height >= 0);                                               \
	pixman_region32_init_rect(&reg_new, dx, dy, (uint)width, (uint)height);          \
	pixman_region32_intersect(&reg_new, &reg_new, (region_t *)reg_tgt);              \
	rects = pixman_region32_rectangles(&reg_new, &nrects);                           \
	glBegin(GL_QUADS);                                                               \
                                                                                         \
	for (int ri = 0; ri < nrects; ++ri) {                                            \
		rect_t var = rects[ri];

#define P_PAINTREG_END()                                                                 \
	}                                                                                \
	glEnd();                                                                         \
                                                                                         \
	pixman_region32_fini(&reg_new);

static inline GLuint glx_gen_texture(GLenum tex_tgt, int width, int height) {
	GLuint tex = 0;
	glGenTextures(1, &tex);
	if (!tex)
		return 0;
	glEnable(tex_tgt);
	glBindTexture(tex_tgt, tex);
	glTexParameteri(tex_tgt, GL_TEXTURE_MIN_FILTER, GL_LINEAR);
	glTexParameteri(tex_tgt, GL_TEXTURE_MAG_FILTER, GL_LINEAR);
	glTexParameteri(tex_tgt, GL_TEXTURE_WRAP_S, GL_CLAMP_TO_EDGE);
	glTexParameteri(tex_tgt, GL_TEXTURE_WRAP_T, GL_CLAMP_TO_EDGE);
	glTexImage2D(tex_tgt, 0, GL_RGB, width, height, 0, GL_RGB, GL_UNSIGNED_BYTE, NULL);
	glBindTexture(tex_tgt, 0);

	return tex;
}

static inline void glx_copy_region_to_tex(session_t *ps, GLenum tex_tgt, int basex,
                                          int basey, int dx, int dy, int width, int height) {
	if (width > 0 && height > 0)
		glCopyTexSubImage2D(tex_tgt, 0, dx - basex, dy - basey, dx,
		                    ps->root_height - dy - height, width, height);
}

/**
 * Blur contents in a particular region.
 *
 * XXX seems to be way to complex for what it does
 */
bool glx_blur_dst(session_t *ps, int dx, int dy, int width, int height, float z,
                  GLfloat factor_center, const region_t *reg_tgt, glx_blur_cache_t *pbc) {
	assert(ps->psglx->blur_passes[0].prog);
	const bool more_passes = ps->o.blur_kernel_count > 1;
	const bool have_scissors = glIsEnabled(GL_SCISSOR_TEST);
	const bool have_stencil = glIsEnabled(GL_STENCIL_TEST);
	bool ret = false;

	// Calculate copy region size
	glx_blur_cache_t ibc = {.width = 0, .height = 0};
	if (!pbc)
		pbc = &ibc;

	int mdx = dx, mdy = dy, mwidth = width, mheight = height;
	// log_trace("%d, %d, %d, %d", mdx, mdy, mwidth, mheight);

	/*
	if (ps->o.resize_damage > 0) {
	  int inc_x = 0, inc_y = 0;
	  for (int i = 0; i < MAX_BLUR_PASS; ++i) {
	    XFixed *kern = ps->o.blur_kerns[i];
	    if (!kern) break;
	    inc_x += XFIXED_TO_DOUBLE(kern[0]) / 2;
	    inc_y += XFIXED_TO_DOUBLE(kern[1]) / 2;
	  }
	  inc_x = min2(ps->o.resize_damage, inc_x);
	  inc_y = min2(ps->o.resize_damage, inc_y);

	  mdx = max2(dx - inc_x, 0);
	  mdy = max2(dy - inc_y, 0);
	  int mdx2 = min2(dx + width + inc_x, ps->root_width),
	      mdy2 = min2(dy + height + inc_y, ps->root_height);
	  mwidth = mdx2 - mdx;
	  mheight = mdy2 - mdy;
	}
	*/

	GLenum tex_tgt = GL_TEXTURE_RECTANGLE;
	if (ps->psglx->has_texture_non_power_of_two)
		tex_tgt = GL_TEXTURE_2D;

	// Free textures if size inconsistency discovered
	if (mwidth != pbc->width || mheight != pbc->height)
		free_glx_bc_resize(ps, pbc);

	// Generate FBO and textures if needed
	if (!pbc->textures[0])
		pbc->textures[0] = glx_gen_texture(tex_tgt, mwidth, mheight);
	GLuint tex_scr = pbc->textures[0];
	if (more_passes && !pbc->textures[1])
		pbc->textures[1] = glx_gen_texture(tex_tgt, mwidth, mheight);
	pbc->width = mwidth;
	pbc->height = mheight;
	GLuint tex_scr2 = pbc->textures[1];
	if (more_passes && !pbc->fbo)
		glGenFramebuffers(1, &pbc->fbo);
	const GLuint fbo = pbc->fbo;

	if (!tex_scr || (more_passes && !tex_scr2)) {
		log_error("Failed to allocate texture.");
		goto glx_blur_dst_end;
	}
	if (more_passes && !fbo) {
		log_error("Failed to allocate framebuffer.");
		goto glx_blur_dst_end;
	}

	// Read destination pixels into a texture
	glEnable(tex_tgt);
	glBindTexture(tex_tgt, tex_scr);
	glx_copy_region_to_tex(ps, tex_tgt, mdx, mdy, mdx, mdy, mwidth, mheight);
	/*
	if (tex_scr2) {
	  glBindTexture(tex_tgt, tex_scr2);
	  glx_copy_region_to_tex(ps, tex_tgt, mdx, mdy, mdx, mdy, mwidth, dx - mdx);
	  glx_copy_region_to_tex(ps, tex_tgt, mdx, mdy, mdx, dy + height,
	      mwidth, mdy + mheight - dy - height);
	  glx_copy_region_to_tex(ps, tex_tgt, mdx, mdy, mdx, dy, dx - mdx, height);
	  glx_copy_region_to_tex(ps, tex_tgt, mdx, mdy, dx + width, dy,
	      mdx + mwidth - dx - width, height);
	} */

	// Texture scaling factor
	GLfloat texfac_x = 1.0f, texfac_y = 1.0f;
	if (tex_tgt == GL_TEXTURE_2D) {
		texfac_x /= (GLfloat)mwidth;
		texfac_y /= (GLfloat)mheight;
	}

	// Paint it back
	if (more_passes) {
		glDisable(GL_STENCIL_TEST);
		glDisable(GL_SCISSOR_TEST);
	}

	bool last_pass = false;
	for (int i = 0; i < ps->o.blur_kernel_count; ++i) {
		last_pass = (i == ps->o.blur_kernel_count - 1);
		const glx_blur_pass_t *ppass = &ps->psglx->blur_passes[i];
		assert(ppass->prog);

		assert(tex_scr);
		glBindTexture(tex_tgt, tex_scr);

		if (!last_pass) {
			glBindFramebuffer(GL_FRAMEBUFFER, fbo);
			glFramebufferTexture2D(GL_FRAMEBUFFER, GL_COLOR_ATTACHMENT0,
			                       GL_TEXTURE_2D, tex_scr2, 0);
			glDrawBuffer(GL_COLOR_ATTACHMENT0);
			if (glCheckFramebufferStatus(GL_FRAMEBUFFER) != GL_FRAMEBUFFER_COMPLETE) {
				log_error("Framebuffer attachment failed.");
				goto glx_blur_dst_end;
			}
		} else {
			glBindFramebuffer(GL_FRAMEBUFFER, 0);
			glDrawBuffer(GL_BACK);
			if (have_scissors)
				glEnable(GL_SCISSOR_TEST);
			if (have_stencil)
				glEnable(GL_STENCIL_TEST);
		}

		// Color negation for testing...
		// glTexEnvf(GL_TEXTURE_ENV, GL_TEXTURE_ENV_MODE, GL_COMBINE);
		// glTexEnvf(GL_TEXTURE_ENV, GL_COMBINE_RGB, GL_REPLACE);
		// glTexEnvf(GL_TEXTURE_ENV, GL_OPERAND0_RGB, GL_ONE_MINUS_SRC_COLOR);

		glTexEnvi(GL_TEXTURE_ENV, GL_TEXTURE_ENV_MODE, GL_REPLACE);
		glUseProgram(ppass->prog);
		if (ppass->unifm_offset_x >= 0)
			glUniform1f(ppass->unifm_offset_x, texfac_x);
		if (ppass->unifm_offset_y >= 0)
			glUniform1f(ppass->unifm_offset_y, texfac_y);
		if (ppass->unifm_factor_center >= 0)
			glUniform1f(ppass->unifm_factor_center, factor_center);

		P_PAINTREG_START(crect) {
			auto rx = (GLfloat)(crect.x1 - mdx) * texfac_x;
			auto ry = (GLfloat)(mheight - (crect.y1 - mdy)) * texfac_y;
			auto rxe = rx + (GLfloat)(crect.x2 - crect.x1) * texfac_x;
			auto rye = ry - (GLfloat)(crect.y2 - crect.y1) * texfac_y;
			auto rdx = (GLfloat)(crect.x1 - mdx);
			auto rdy = (GLfloat)(mheight - crect.y1 + mdy);
			if (last_pass) {
				rdx = (GLfloat)crect.x1;
				rdy = (GLfloat)(ps->root_height - crect.y1);
			}
			auto rdxe = rdx + (GLfloat)(crect.x2 - crect.x1);
			auto rdye = rdy - (GLfloat)(crect.y2 - crect.y1);

			// log_trace("%f, %f, %f, %f -> %f, %f, %f, %f", rx, ry,
			// rxe, rye, rdx,
			//          rdy, rdxe, rdye);

			glTexCoord2f(rx, ry);
			glVertex3f(rdx, rdy, z);

			glTexCoord2f(rxe, ry);
			glVertex3f(rdxe, rdy, z);

			glTexCoord2f(rxe, rye);
			glVertex3f(rdxe, rdye, z);

			glTexCoord2f(rx, rye);
			glVertex3f(rdx, rdye, z);
		}
		P_PAINTREG_END();

		glUseProgram(0);

		// Swap tex_scr and tex_scr2
		{
			GLuint tmp = tex_scr2;
			tex_scr2 = tex_scr;
			tex_scr = tmp;
		}
	}

	ret = true;

glx_blur_dst_end:
	glBindFramebuffer(GL_FRAMEBUFFER, 0);
	glBindTexture(tex_tgt, 0);
	glDisable(tex_tgt);
	if (have_scissors)
		glEnable(GL_SCISSOR_TEST);
	if (have_stencil)
		glEnable(GL_STENCIL_TEST);

	if (&ibc == pbc) {
		free_glx_bc(ps, pbc);
	}

	gl_check_err();

	return ret;
}

bool glx_dim_dst(session_t *ps, int dx, int dy, int width, int height, int z,
                 GLfloat factor, const region_t *reg_tgt) {
	// It's possible to dim in glx_render(), but it would be over-complicated
	// considering all those mess in color negation and modulation
	glEnable(GL_BLEND);
	glBlendFunc(GL_ONE, GL_ONE_MINUS_SRC_ALPHA);
	glColor4f(0.0f, 0.0f, 0.0f, factor);

	P_PAINTREG_START(crect) {
		// XXX what does all of these variables mean?
		GLint rdx = crect.x1;
		GLint rdy = ps->root_height - crect.y1;
		GLint rdxe = rdx + (crect.x2 - crect.x1);
		GLint rdye = rdy - (crect.y2 - crect.y1);

		glVertex3i(rdx, rdy, z);
		glVertex3i(rdxe, rdy, z);
		glVertex3i(rdxe, rdye, z);
		glVertex3i(rdx, rdye, z);
	}
	P_PAINTREG_END();

	glColor4f(0.0f, 0.0f, 0.0f, 0.0f);
	glDisable(GL_BLEND);

	gl_check_err();

	return true;
}

/**
 * @brief Render a region with texture data.
 */
bool glx_render(session_t *ps, const glx_texture_t *ptex, int x, int y, int dx, int dy,
                int width, int height, int z, double opacity, bool argb, bool neg,
                const region_t *reg_tgt, const glx_prog_main_t *pprogram) {
	if (!ptex || !ptex->texture) {
		log_error("Missing texture.");
		return false;
	}

	const bool has_prog = pprogram && pprogram->prog;
	bool dual_texture = false;

	// It's required by legacy versions of OpenGL to enable texture target
	// before specifying environment. Thanks to madsy for telling me.
	glEnable(ptex->target);

	// Enable blending if needed
	if (opacity < 1.0 || argb) {

		glEnable(GL_BLEND);

		// Needed for handling opacity of ARGB texture
		glTexEnvi(GL_TEXTURE_ENV, GL_TEXTURE_ENV_MODE, GL_MODULATE);

		// This is all weird, but X Render is using premultiplied ARGB format, and
		// we need to use those things to correct it. Thanks to derhass for help.
		glBlendFunc(GL_ONE, GL_ONE_MINUS_SRC_ALPHA);
		glColor4d(opacity, opacity, opacity, opacity);
	}

	if (!has_prog) {
		// The default, fixed-function path
		// Color negation
		if (neg) {
			// Simple color negation
			if (!glIsEnabled(GL_BLEND)) {
				glEnable(GL_COLOR_LOGIC_OP);
				glLogicOp(GL_COPY_INVERTED);
			}
			// ARGB texture color negation
			else if (argb) {
				dual_texture = true;

				// Use two texture stages because the calculation is too
				// complicated, thanks to madsy for providing code Texture
				// stage 0
				glActiveTexture(GL_TEXTURE0);

				// Negation for premultiplied color: color = A - C
				glTexEnvf(GL_TEXTURE_ENV, GL_TEXTURE_ENV_MODE, GL_COMBINE);
				glTexEnvi(GL_TEXTURE_ENV, GL_COMBINE_RGB, GL_SUBTRACT);
				glTexEnvi(GL_TEXTURE_ENV, GL_SOURCE0_RGB, GL_TEXTURE);
				glTexEnvi(GL_TEXTURE_ENV, GL_OPERAND0_RGB, GL_SRC_ALPHA);
				glTexEnvi(GL_TEXTURE_ENV, GL_SOURCE1_RGB, GL_TEXTURE);
				glTexEnvi(GL_TEXTURE_ENV, GL_OPERAND1_RGB, GL_SRC_COLOR);

				// Pass texture alpha through
				glTexEnvi(GL_TEXTURE_ENV, GL_COMBINE_ALPHA, GL_REPLACE);
				glTexEnvi(GL_TEXTURE_ENV, GL_SOURCE0_ALPHA, GL_TEXTURE);
				glTexEnvi(GL_TEXTURE_ENV, GL_OPERAND0_ALPHA, GL_SRC_ALPHA);

				// Texture stage 1
				glActiveTexture(GL_TEXTURE1);
				glEnable(ptex->target);
				glBindTexture(ptex->target, ptex->texture);

				glTexEnvi(GL_TEXTURE_ENV, GL_TEXTURE_ENV_MODE, GL_COMBINE);

				// Modulation with constant factor
				glTexEnvi(GL_TEXTURE_ENV, GL_COMBINE_RGB, GL_MODULATE);
				glTexEnvi(GL_TEXTURE_ENV, GL_SOURCE0_RGB, GL_PREVIOUS);
				glTexEnvi(GL_TEXTURE_ENV, GL_OPERAND0_RGB, GL_SRC_COLOR);
				glTexEnvi(GL_TEXTURE_ENV, GL_SOURCE1_RGB, GL_PRIMARY_COLOR);
				glTexEnvi(GL_TEXTURE_ENV, GL_OPERAND1_RGB, GL_SRC_ALPHA);

				// Modulation with constant factor
				glTexEnvi(GL_TEXTURE_ENV, GL_COMBINE_ALPHA, GL_MODULATE);
				glTexEnvi(GL_TEXTURE_ENV, GL_SOURCE0_ALPHA, GL_PREVIOUS);
				glTexEnvi(GL_TEXTURE_ENV, GL_OPERAND0_ALPHA, GL_SRC_ALPHA);
				glTexEnvi(GL_TEXTURE_ENV, GL_SOURCE1_ALPHA, GL_PRIMARY_COLOR);
				glTexEnvi(GL_TEXTURE_ENV, GL_OPERAND1_ALPHA, GL_SRC_ALPHA);

				glActiveTexture(GL_TEXTURE0);
			}
			// RGB blend color negation
			else {
				glTexEnvf(GL_TEXTURE_ENV, GL_TEXTURE_ENV_MODE, GL_COMBINE);

				// Modulation with constant factor
				glTexEnvi(GL_TEXTURE_ENV, GL_COMBINE_RGB, GL_MODULATE);
				glTexEnvi(GL_TEXTURE_ENV, GL_SOURCE0_RGB, GL_TEXTURE);
				glTexEnvi(GL_TEXTURE_ENV, GL_OPERAND0_RGB,
				          GL_ONE_MINUS_SRC_COLOR);
				glTexEnvi(GL_TEXTURE_ENV, GL_SOURCE1_RGB, GL_PRIMARY_COLOR);
				glTexEnvi(GL_TEXTURE_ENV, GL_OPERAND1_RGB, GL_SRC_COLOR);

				// Modulation with constant factor
				glTexEnvi(GL_TEXTURE_ENV, GL_COMBINE_ALPHA, GL_MODULATE);
				glTexEnvi(GL_TEXTURE_ENV, GL_SOURCE0_ALPHA, GL_TEXTURE);
				glTexEnvi(GL_TEXTURE_ENV, GL_OPERAND0_ALPHA, GL_SRC_ALPHA);
				glTexEnvi(GL_TEXTURE_ENV, GL_SOURCE1_ALPHA, GL_PRIMARY_COLOR);
				glTexEnvi(GL_TEXTURE_ENV, GL_OPERAND1_ALPHA, GL_SRC_ALPHA);
			}
		}
	} else {
		// Programmable path
		assert(pprogram->prog);
		glUseProgram(pprogram->prog);
<<<<<<< HEAD
		struct timespec ts;
		clock_gettime(CLOCK_MONOTONIC, &ts);
=======
                struct timespec ts;
                clock_gettime(CLOCK_MONOTONIC, &ts);
>>>>>>> 3e0d7446
		if (pprogram->unifm_opacity >= 0)
			glUniform1f(pprogram->unifm_opacity, (float)opacity);
		if (pprogram->unifm_invert_color >= 0)
			glUniform1i(pprogram->unifm_invert_color, neg);
		if (pprogram->unifm_tex >= 0)
			glUniform1i(pprogram->unifm_tex, 0);
<<<<<<< HEAD
		if (pprogram->unifm_time >= 0)
			glUniform1i(pprogram->unifm_time, ts.tv_sec * 1000 + ts.tv_nsec / 1.0e6);
=======
                if (pprogram->unifm_time >= 0)
                        glUniform1i(pprogram->unifm_time, ts.tv_sec * 1000 + ts.tv_nsec / 1.0e6);
>>>>>>> 3e0d7446
	}

	// log_trace("Draw: %d, %d, %d, %d -> %d, %d (%d, %d) z %d", x, y, width, height,
	//          dx, dy, ptex->width, ptex->height, z);

	// Bind texture
	glBindTexture(ptex->target, ptex->texture);
	if (dual_texture) {
		glActiveTexture(GL_TEXTURE1);
		glBindTexture(ptex->target, ptex->texture);
		glActiveTexture(GL_TEXTURE0);
	}

	// Painting
	{
		P_PAINTREG_START(crect) {
			// XXX explain these variables
			auto rx = (GLfloat)(crect.x1 - dx + x);
			auto ry = (GLfloat)(crect.y1 - dy + y);
			auto rxe = rx + (GLfloat)(crect.x2 - crect.x1);
			auto rye = ry + (GLfloat)(crect.y2 - crect.y1);
			// Rectangle textures have [0-w] [0-h] while 2D texture has [0-1]
			// [0-1] Thanks to amonakov for pointing out!
			if (GL_TEXTURE_2D == ptex->target) {
				rx = rx / (GLfloat)ptex->width;
				ry = ry / (GLfloat)ptex->height;
				rxe = rxe / (GLfloat)ptex->width;
				rye = rye / (GLfloat)ptex->height;
			}
			GLint rdx = crect.x1;
			GLint rdy = ps->root_height - crect.y1;
			GLint rdxe = rdx + (crect.x2 - crect.x1);
			GLint rdye = rdy - (crect.y2 - crect.y1);

			// Invert Y if needed, this may not work as expected, though. I
			// don't have such a FBConfig to test with.
			if (!ptex->y_inverted) {
				ry = 1.0f - ry;
				rye = 1.0f - rye;
			}

			// log_trace("Rect %d: %f, %f, %f, %f -> %d, %d, %d, %d", ri, rx,
			// ry, rxe, rye,
			//          rdx, rdy, rdxe, rdye);

#define P_TEXCOORD(cx, cy)                                                               \
	{                                                                                \
		if (dual_texture) {                                                      \
			glMultiTexCoord2f(GL_TEXTURE0, cx, cy);                          \
			glMultiTexCoord2f(GL_TEXTURE1, cx, cy);                          \
		} else                                                                   \
			glTexCoord2f(cx, cy);                                            \
	}
			P_TEXCOORD(rx, ry);
			glVertex3i(rdx, rdy, z);

			P_TEXCOORD(rxe, ry);
			glVertex3i(rdxe, rdy, z);

			P_TEXCOORD(rxe, rye);
			glVertex3i(rdxe, rdye, z);

			P_TEXCOORD(rx, rye);
			glVertex3i(rdx, rdye, z);
		}
		P_PAINTREG_END();
	}

	// Cleanup
	glBindTexture(ptex->target, 0);
	glColor4f(0.0f, 0.0f, 0.0f, 0.0f);
	glTexEnvi(GL_TEXTURE_ENV, GL_TEXTURE_ENV_MODE, GL_REPLACE);
	glDisable(GL_BLEND);
	glDisable(GL_COLOR_LOGIC_OP);
	glDisable(ptex->target);

	if (dual_texture) {
		glActiveTexture(GL_TEXTURE1);
		glBindTexture(ptex->target, 0);
		glDisable(ptex->target);
		glActiveTexture(GL_TEXTURE0);
	}

	if (has_prog)
		glUseProgram(0);

	gl_check_err();

	return true;
}<|MERGE_RESOLUTION|>--- conflicted
+++ resolved
@@ -1031,26 +1031,16 @@
 		// Programmable path
 		assert(pprogram->prog);
 		glUseProgram(pprogram->prog);
-<<<<<<< HEAD
 		struct timespec ts;
 		clock_gettime(CLOCK_MONOTONIC, &ts);
-=======
-                struct timespec ts;
-                clock_gettime(CLOCK_MONOTONIC, &ts);
->>>>>>> 3e0d7446
 		if (pprogram->unifm_opacity >= 0)
 			glUniform1f(pprogram->unifm_opacity, (float)opacity);
 		if (pprogram->unifm_invert_color >= 0)
 			glUniform1i(pprogram->unifm_invert_color, neg);
 		if (pprogram->unifm_tex >= 0)
 			glUniform1i(pprogram->unifm_tex, 0);
-<<<<<<< HEAD
 		if (pprogram->unifm_time >= 0)
-			glUniform1i(pprogram->unifm_time, ts.tv_sec * 1000 + ts.tv_nsec / 1.0e6);
-=======
-                if (pprogram->unifm_time >= 0)
-                        glUniform1i(pprogram->unifm_time, ts.tv_sec * 1000 + ts.tv_nsec / 1.0e6);
->>>>>>> 3e0d7446
+			glUniform1f(pprogram->unifm_time, (float)ts.tv_sec * 1000.0f + (float)ts.tv_nsec / 1.0e6f);
 	}
 
 	// log_trace("Draw: %d, %d, %d, %d -> %d, %d (%d, %d) z %d", x, y, width, height,
