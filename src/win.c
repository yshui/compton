// SPDX-License-Identifier: MIT
// Copyright (c) 2011-2013, Christopher Jeffrey
// Copyright (c) 2013 Richard Grenville <pyxlcy@gmail.com>

#include <X11/Xlib.h>
#include <X11/Xutil.h>
#include <math.h>
#include <stdbool.h>
#include <stdlib.h>
#include <string.h>
#include <xcb/composite.h>
#include <xcb/damage.h>
#include <xcb/render.h>
#include <xcb/xcb.h>
#include <xcb/xcb_renderutil.h>
#include <xcb/xinerama.h>

#include "atom.h"
#include "backend/backend.h"
#include "c2.h"
#include "common.h"
#include "compiler.h"
#include "config.h"
#include "list.h"
#include "log.h"
#include "picom.h"
#include "region.h"
#include "render.h"
#include "string_utils.h"
#include "types.h"
#include "uthash_extra.h"
#include "utils.h"
#include "x.h"

#ifdef CONFIG_DBUS
#include "dbus.h"
#endif

#ifdef CONFIG_OPENGL
// TODO remove this include
#include "opengl.h"
#endif

#include "win.h"

// TODO Make more window states internal
struct managed_win_internal {
	struct managed_win base;

	/// A bit mask of unhandled window updates
	uint_fast32_t pending_updates;
};

#define OPAQUE (0xffffffff)
static const int WIN_GET_LEADER_MAX_RECURSION = 20;
static const int ROUNDED_PIXELS = 1;
static const double ROUNDED_PERCENT = 0.05;

/// Generate a "return by value" function, from a function that returns the
/// region via a region_t pointer argument.
/// Function signature has to be (win *, region_t *, bool)
#define gen_by_val_corners(fun)                                                                  \
	region_t fun##_by_val(const struct managed_win *w, bool include_corners) {                             \
		region_t ret;                                                            \
		pixman_region32_init(&ret);                                              \
		fun(w, &ret, include_corners);                                                            \
		return ret;                                                              \
	}

/// Generate a "return by value" function, from a function that returns the
/// region via a region_t pointer argument.
/// Function signature has to be (win *, region_t *)
#define gen_by_val(fun)                                                                  \
	region_t fun##_by_val(const struct managed_win *w) {                             \
		region_t ret;                                                            \
		pixman_region32_init(&ret);                                              \
		fun(w, &ret);                                                            \
		return ret;                                                              \
	}

/**
 * Clear leader cache of all windows.
 */
static inline void clear_cache_win_leaders(session_t *ps) {
	win_stack_foreach_managed(w, &ps->window_stack) {
		w->cache_leader = XCB_NONE;
	}
}

static xcb_window_t win_get_leader_raw(session_t *ps, struct managed_win *w, int recursions);

/**
 * Get the leader of a window.
 *
 * This function updates w->cache_leader if necessary.
 */
static inline xcb_window_t win_get_leader(session_t *ps, struct managed_win *w) {
	return win_get_leader_raw(ps, w, 0);
}

/**
 * Update focused state of a window.
 */
static void win_update_focused(session_t *ps, struct managed_win *w) {
	if (UNSET != w->focused_force) {
		w->focused = w->focused_force;
	} else {
		w->focused = win_is_focused_raw(ps, w);

		// Use wintype_focus, and treat WM windows and override-redirected
		// windows specially
		if (ps->o.wintype_option[w->window_type].focus ||
		    (ps->o.mark_wmwin_focused && w->wmwin) ||
		    (ps->o.mark_ovredir_focused && w->base.id == w->client_win && !w->wmwin) ||
		    (w->a.map_state == XCB_MAP_STATE_VIEWABLE &&
		     c2_match(ps, w, ps->o.focus_blacklist, NULL)))
			w->focused = true;

		// If window grouping detection is enabled, mark the window active if
		// its group is
		if (ps->o.track_leader && ps->active_leader &&
		    win_get_leader(ps, w) == ps->active_leader) {
			w->focused = true;
		}
	}
}

/**
 * Run win_on_factor_change() on all windows with the same leader window.
 *
 * @param leader leader window ID
 */
static inline void group_on_factor_change(session_t *ps, xcb_window_t leader) {
	if (!leader)
		return;

	HASH_ITER2(ps->windows, w) {
		assert(!w->destroyed);
		if (!w->managed) {
			continue;
		}
		auto mw = (struct managed_win *)w;
		if (win_get_leader(ps, mw) == leader) {
			win_on_factor_change(ps, mw);
		}
	}

	return;
}

static inline const char *win_get_name_if_managed(const struct win *w) {
	if (!w->managed) {
		return "(unmanaged)";
	}
	auto mw = (struct managed_win *)w;
	return mw->name;
}

/**
 * Return whether a window group is really focused.
 *
 * @param leader leader window ID
 * @return true if the window group is focused, false otherwise
 */
static inline bool group_is_focused(session_t *ps, xcb_window_t leader) {
	if (!leader) {
		return false;
	}

	HASH_ITER2(ps->windows, w) {
		assert(!w->destroyed);
		if (!w->managed) {
			continue;
		}
		auto mw = (struct managed_win *)w;
		if (win_get_leader(ps, mw) == leader && win_is_focused_raw(ps, mw)) {
			return true;
		}
	}

	return false;
}

/**
 * Get a rectangular region a window occupies, excluding shadow.
 */
static void win_get_region_local(const struct managed_win *w, region_t *res, bool include_corners) {
	assert(w->widthb >= 0 && w->heightb >= 0);
	pixman_region32_fini(res);
	pixman_region32_init_rect(res, 0, 0, (uint)w->widthb, (uint)w->heightb);

    if(!include_corners) win_region_remove_corners(w, res);
}

/**
 * Get a rectangular region a window occupies, excluding frame and shadow.
 */
void win_get_region_noframe_local(const struct managed_win *w, region_t *res, bool include_corners) {
	const margin_t extents = win_calc_frame_extents(w);

	int x = extents.left;
	int y = extents.top;
	int width = max2(w->g.width - (extents.left + extents.right), 0);
	int height = max2(w->g.height - (extents.top + extents.bottom), 0);

	pixman_region32_fini(res);
	if (width > 0 && height > 0) {
		pixman_region32_init_rect(res, x, y, (uint)width, (uint)height);
        if(!include_corners) win_region_remove_corners(w, res);
	}
}

void win_get_region_frame_local(const struct managed_win *w, region_t *res, bool include_corners) {
	const margin_t extents = win_calc_frame_extents(w);
	auto outer_width = extents.left + extents.right + w->g.width;
	auto outer_height = extents.top + extents.bottom + w->g.height;
	pixman_region32_fini(res);
	pixman_region32_init_rects(
	    res,
	    (rect_t[]){
	        // top
	        {.x1 = 0, .y1 = 0, .x2 = outer_width, .y2 = extents.top},
	        // bottom
	        {.x1 = 0, .y1 = outer_height - extents.bottom, .x2 = outer_width, .y2 = outer_height},
	        // left
	        {.x1 = 0, .y1 = 0, .x2 = extents.left, .y2 = outer_height},
	        // right
	        {.x1 = outer_width - extents.right, .y1 = 0, .x2 = outer_width, .y2 = outer_height},
	    },
	    4);

	// limit the frame region to inside the window
	region_t reg_win;
	pixman_region32_init_rects(&reg_win, (rect_t[]){0, 0, outer_width, outer_height}, 1);
	pixman_region32_intersect(res, &reg_win, res);
    if(!include_corners) win_region_remove_corners(w, res);
	pixman_region32_fini(&reg_win);
}

gen_by_val_corners(win_get_region_frame_local);

/**
 * Add a window to damaged area.
 *
 * @param ps current session
 * @param w struct _win element representing the window
 */
void add_damage_from_win(session_t *ps, const struct managed_win *w) {
	// XXX there was a cached extents region, investigate
	//     if that's better
	region_t extents;
	pixman_region32_init(&extents);
	win_extents(w, &extents);
	add_damage(ps, &extents);
	pixman_region32_fini(&extents);
}

/// Release the images attached to this window
static inline void win_release_pixmap(backend_t *base, struct managed_win *w) {
	log_debug("Releasing pixmap of window %#010x (%s)", w->base.id, w->name);
	assert(w->win_image);
	if (w->win_image) {
		base->ops->release_image(base, w->win_image);
		w->win_image = NULL;
		w->flags |= WIN_FLAGS_PIXMAP_NONE;
	}
}
static inline void win_release_shadow(backend_t *base, struct managed_win *w) {
	log_debug("Releasing shadow of window %#010x (%s)", w->base.id, w->name);
	assert(w->shadow_image);
	if (w->shadow_image) {
		base->ops->release_image(base, w->shadow_image);
		w->shadow_image = NULL;
		w->flags |= WIN_FLAGS_SHADOW_NONE;
	}
}

static inline bool win_bind_pixmap(struct backend_base *b, struct managed_win *w) {
	assert(!w->win_image);
	auto pixmap = x_new_id(b->c);
	auto e = xcb_request_check(
	    b->c, xcb_composite_name_window_pixmap_checked(b->c, w->base.id, pixmap));
	if (e) {
		log_error("Failed to get named pixmap for window %#010x(%s)", w->base.id,
		          w->name);
		free(e);
		return false;
	}
	log_debug("New named pixmap for %#010x (%s) : %#010x", w->base.id, w->name, pixmap);
	w->win_image =
	    b->ops->bind_pixmap(b, pixmap, x_get_visual_info(b->c, w->a.visual), true);
	if (!w->win_image) {
		log_error("Failed to bind pixmap");
		w->flags |= WIN_FLAGS_IMAGE_ERROR;
		return false;
	}

	w->flags &= ~WIN_FLAGS_PIXMAP_NONE;
	return true;
}

bool win_bind_shadow(struct backend_base *b, struct managed_win *w, struct color c,
                     struct conv *kernel) {
	assert(!w->shadow_image);
	assert(w->shadow);
	w->shadow_image = b->ops->render_shadow(b, w->widthb, w->heightb, kernel, c.red,
	                                        c.green, c.blue, c.alpha);
	if (!w->shadow_image) {
		log_error("Failed to bind shadow image, shadow will be disabled for "
		          "%#010x (%s)",
		          w->base.id, w->name);
		w->flags |= WIN_FLAGS_SHADOW_NONE;
		w->shadow = false;
		return false;
	}

	log_debug("New shadow for %#010x (%s)", w->base.id, w->name);
	w->flags &= ~WIN_FLAGS_SHADOW_NONE;
	return true;
}

void win_release_images(struct backend_base *backend, struct managed_win *w) {
	// We don't want to decide what we should do if the image we want to release is
	// stale (do we clear the stale flags or not?)
	// But if we are not releasing any images anyway, we don't care about the stale
	// flags.

	if ((w->flags & WIN_FLAGS_PIXMAP_NONE) == 0) {
		assert((w->flags & WIN_FLAGS_PIXMAP_STALE) == 0);
		win_release_pixmap(backend, w);
	}

	if ((w->flags & WIN_FLAGS_SHADOW_NONE) == 0) {
		assert((w->flags & WIN_FLAGS_SHADOW_STALE) == 0);
		win_release_shadow(backend, w);
	}
}

void win_process_flags(session_t *ps, struct managed_win *w) {
	// Make sure all pending window updates are processed before this. Making this
	// assumption simplifies some checks (e.g. whether window is mapped)
	assert(((struct managed_win_internal *)w)->pending_updates == 0);

	if (!w->flags || (w->flags & WIN_FLAGS_IMAGE_ERROR) != 0) {
		return;
	}

	// Not a loop
	while ((w->flags & WIN_FLAGS_IMAGES_STALE) != 0) {
		// Image needs to be updated, update it.
		if (!ps->backend_data) {
			// We are using legacy backend, nothing to do here.
			break;
		}

		if ((w->flags & WIN_FLAGS_PIXMAP_STALE) != 0) {
			// Check to make sure the window is still mapped, otherwise we
			// won't be able to rebind pixmap after releasing it, yet we might
			// still need the pixmap for rendering.
			assert(w->state != WSTATE_UNMAPPING && w->state != WSTATE_DESTROYING);
			if ((w->flags & WIN_FLAGS_PIXMAP_NONE) == 0) {
				// Must release images first, otherwise breaks
				// NVIDIA driver
				win_release_pixmap(ps->backend_data, w);
			}
			win_bind_pixmap(ps->backend_data, w);
		}

		if ((w->flags & WIN_FLAGS_SHADOW_STALE) != 0) {
			if ((w->flags & WIN_FLAGS_SHADOW_NONE) == 0) {
				win_release_shadow(ps->backend_data, w);
			}
			if (w->shadow) {
				win_bind_shadow(ps->backend_data, w,
				                (struct color){.red = ps->o.shadow_red,
				                               .green = ps->o.shadow_green,
				                               .blue = ps->o.shadow_blue,
				                               .alpha = ps->o.shadow_opacity},
				                ps->gaussian_map);
			}
		}

		// break here, loop always run only once
		break;
	}

	// Clear stale image flags
	w->flags &= ~WIN_FLAGS_IMAGES_STALE;
}

/**
 * Check if a window has rounded corners.
 * XXX This is really dumb
 */
static bool attr_pure win_has_rounded_corners(const struct managed_win *w) {
	if (!w->bounding_shaped) {
		return false;
	}

	// Quit if border_size() returns XCB_NONE
	if (!pixman_region32_not_empty((region_t *)&w->bounding_shape)) {
		return false;
	}

	// Determine the minimum width/height of a rectangle that could mark
	// a window as having rounded corners
	auto minwidth =
	    (uint16_t)max2(w->widthb * (1 - ROUNDED_PERCENT), w->widthb - ROUNDED_PIXELS);
	auto minheight =
	    (uint16_t)max2(w->heightb * (1 - ROUNDED_PERCENT), w->heightb - ROUNDED_PIXELS);

	// Get the rectangles in the bounding region
	int nrects = 0;
	const rect_t *rects =
	    pixman_region32_rectangles((region_t *)&w->bounding_shape, &nrects);

	// Look for a rectangle large enough for this window be considered
	// having rounded corners
	for (int i = 0; i < nrects; ++i) {
		if (rects[i].x2 - rects[i].x1 >= minwidth &&
		    rects[i].y2 - rects[i].y1 >= minheight) {
			return true;
		}
	}
	return false;
}

int win_update_name(session_t *ps, struct managed_win *w) {
	XTextProperty text_prop = {NULL, XCB_NONE, 0, 0};
	char **strlst = NULL;
	int nstr = 0;

	if (!w->client_win)
		return 0;

	if (!(wid_get_text_prop(ps, w->client_win, ps->atoms->a_NET_WM_NAME, &strlst, &nstr))) {
		log_trace("(%#010x): _NET_WM_NAME unset, falling back to WM_NAME.",
		          w->client_win);

		if (!(XGetWMName(ps->dpy, w->client_win, &text_prop) && text_prop.value)) {
			return -1;
		}
		if (Success != XmbTextPropertyToTextList(ps->dpy, &text_prop, &strlst, &nstr) ||
		    !nstr || !strlst) {
			if (strlst)
				XFreeStringList(strlst);
			XFree(text_prop.value);
			return -1;
		}
		XFree(text_prop.value);
	}

	int ret = 0;
	if (!w->name || strcmp(w->name, strlst[0]) != 0) {
		ret = 1;
		free(w->name);
		w->name = strdup(strlst[0]);
	}

	XFreeStringList(strlst);

	log_trace("(%#010x): client = %#010x, name = \"%s\", "
	          "ret = %d",
	          w->base.id, w->client_win, w->name, ret);
	return ret;
}

int win_get_role(session_t *ps, struct managed_win *w) {
	char **strlst = NULL;
	int nstr = 0;

	if (!wid_get_text_prop(ps, w->client_win, ps->atoms->aWM_WINDOW_ROLE, &strlst, &nstr))
		return -1;

	int ret = 0;
	if (!w->role || strcmp(w->role, strlst[0]) != 0) {
		ret = 1;
		free(w->role);
		w->role = strdup(strlst[0]);
	}

	XFreeStringList(strlst);

	log_trace("(%#010x): client = %#010x, role = \"%s\", "
	          "ret = %d",
	          w->base.id, w->client_win, w->role, ret);
	return ret;
}

/**
 * Check if a window is bounding-shaped.
 */
static inline bool win_bounding_shaped(const session_t *ps, xcb_window_t wid) {
	if (ps->shape_exists) {
		xcb_shape_query_extents_reply_t *reply;
		Bool bounding_shaped;

		reply = xcb_shape_query_extents_reply(
		    ps->c, xcb_shape_query_extents(ps->c, wid), NULL);
		bounding_shaped = reply && reply->bounding_shaped;
		free(reply);

		return bounding_shaped;
	}

	return false;
}

static wintype_t wid_get_prop_wintype(session_t *ps, xcb_window_t wid) {
	winprop_t prop =
	    x_get_prop(ps, wid, ps->atoms->a_NET_WM_WINDOW_TYPE, 32L, XCB_ATOM_ATOM, 32);

	for (unsigned i = 0; i < prop.nitems; ++i) {
		for (wintype_t j = 1; j < NUM_WINTYPES; ++j) {
			if (ps->atoms_wintypes[j] == (xcb_atom_t)prop.p32[i]) {
				free_winprop(&prop);
				return j;
			}
		}
	}

	free_winprop(&prop);

	return WINTYPE_UNKNOWN;
}

static bool
wid_get_opacity_prop(session_t *ps, xcb_window_t wid, opacity_t def, opacity_t *out) {
	bool ret = false;
	*out = def;

	winprop_t prop = x_get_prop(ps, wid, ps->atoms->a_NET_WM_WINDOW_OPACITY, 1L,
	                            XCB_ATOM_CARDINAL, 32);

	if (prop.nitems) {
		*out = *prop.c32;
		ret = true;
	}

	free_winprop(&prop);

	return ret;
}

// XXX should distinguish between frame has alpha and window body has alpha
bool win_has_alpha(const struct managed_win *w) {
	return w->pictfmt && w->pictfmt->type == XCB_RENDER_PICT_TYPE_DIRECT &&
	       w->pictfmt->direct.alpha_mask;
}

bool win_client_has_alpha(const struct managed_win *w) {
	return w->client_pictfmt && w->client_pictfmt->type == XCB_RENDER_PICT_TYPE_DIRECT &&
	       w->client_pictfmt->direct.alpha_mask;
}

winmode_t win_calc_mode(session_t *ps, const struct managed_win *w) {
	if (w->opacity < 1.0) {
		return WMODE_TRANS;
	}
<<<<<<< HEAD

	if (ps->o.backend == BKEND_GLX && w->corner_radius > 0) {
		return WMODE_TRANS;
	}
=======
>>>>>>> 0e158c50

	if (win_has_alpha(w)) {
		if (w->client_win == XCB_NONE) {
			// This is a window not managed by the WM, and it has alpha,
			// so it's transparent. No need to check WM frame.
			return WMODE_TRANS;
		}
		// The WM window has alpha
		if (win_client_has_alpha(w)) {
			// The client window also has alpha, the entire window is
			// transparent
			return WMODE_TRANS;
		}
		if (win_has_frame(w)) {
			// The client window doesn't have alpha, but we have a WM frame
			// window, which has alpha.
			return WMODE_FRAME_TRANS;
		}
		// Although the WM window has alpha, the frame window has 0 size, so
		// consider the window solid
	}

<<<<<<< HEAD
    if (w->frame_opacity != 1.0 && win_has_frame(w)) {
=======
	if (w->frame_opacity != 1.0 && win_has_frame(w)) {
>>>>>>> 0e158c50
		return WMODE_FRAME_TRANS;
	}

	// log_trace("Window %#010x(%s) is solid", w->client_win, w->name);
	return WMODE_SOLID;
}

/**
 * Calculate and return the opacity target of a window.
 *
 * The priority of opacity settings are:
 *
 * inactive_opacity_override (if set, and unfocused) > _NET_WM_WINDOW_OPACITY (if set) >
 * opacity-rules (if matched) > window type default opacity > active/inactive opacity
 *
 * @param ps           current session
 * @param w            struct _win object representing the window
 * @param ignore_state whether window state should be ignored in opacity calculation
 *
 * @return target opacity
 */
double win_calc_opacity_target(session_t *ps, const struct managed_win *w, bool ignore_state) {
	double opacity = 1;

	if (w->state == WSTATE_UNMAPPED && !ignore_state) {
		// be consistent
		return 0;
	}
	if ((w->state == WSTATE_UNMAPPING || w->state == WSTATE_DESTROYING) && !ignore_state) {
		return 0;
	}
	// Try obeying opacity property and window type opacity firstly
	if (w->has_opacity_prop) {
		opacity = ((double)w->opacity_prop) / OPAQUE;
	} else if (w->opacity_is_set) {
		opacity = w->opacity_set;
	} else if (!safe_isnan(ps->o.wintype_option[w->window_type].opacity)) {
		opacity = ps->o.wintype_option[w->window_type].opacity;
	} else {
		// Respect active_opacity only when the window is physically focused
		if (win_is_focused_raw(ps, w))
			opacity = ps->o.active_opacity;
		else if (!w->focused)
			// Respect inactive_opacity in some cases
			opacity = ps->o.inactive_opacity;
	}

	// respect inactive override
	if (ps->o.inactive_opacity_override && !w->focused) {
		opacity = ps->o.inactive_opacity;
	}

	return opacity;
}

/**
 * Determine whether a window is to be dimmed.
 */
bool win_should_dim(session_t *ps, const struct managed_win *w) {
	// Make sure we do nothing if the window is unmapped / being destroyed
	if (w->state == WSTATE_UNMAPPED) {
		return false;
	}

	if (ps->o.inactive_dim > 0 && !(w->focused)) {
		return true;
	} else {
		return false;
	}
}

/**
 * Determine if a window should fade on opacity change.
 */
bool win_should_fade(session_t *ps, const struct managed_win *w) {
	// To prevent it from being overwritten by last-paint value if the window is
	if (w->fade_force != UNSET) {
		return w->fade_force;
	}
	if (ps->o.no_fading_openclose && w->in_openclose) {
		return false;
	}
	if (ps->o.no_fading_destroyed_argb && w->state == WSTATE_DESTROYING &&
	    win_has_alpha(w) && w->client_win && w->client_win != w->base.id) {
		// deprecated
		return false;
	}
	// Ignore other possible causes of fading state changes after window
	// gets unmapped
	// if (w->a.map_state != XCB_MAP_STATE_VIEWABLE) {
	//}
	if (c2_match(ps, w, ps->o.fade_blacklist, NULL)) {
		return false;
	}
	return ps->o.wintype_option[w->window_type].fade;
}

/**
 * Reread _COMPTON_SHADOW property from a window.
 *
 * The property must be set on the outermost window, usually the WM frame.
 */
void win_update_prop_shadow_raw(session_t *ps, struct managed_win *w) {
	winprop_t prop = x_get_prop(ps, w->base.id, ps->atoms->a_COMPTON_SHADOW, 1,
	                            XCB_ATOM_CARDINAL, 32);

	if (!prop.nitems) {
		w->prop_shadow = -1;
	} else {
		w->prop_shadow = *prop.c32;
	}

	free_winprop(&prop);
}

static void win_set_shadow(session_t *ps, struct managed_win *w, bool shadow_new) {
	if (w->shadow == shadow_new) {
		return;
	}

	log_debug("Updating shadow property of window %#010x (%s) to %d", w->base.id,
	          w->name, shadow_new);

	if (w->state == WSTATE_UNMAPPED) {
		// No need to add damage or update shadow
		// Unmapped window shouldn't have any images
		w->shadow = shadow_new;
		assert(!w->shadow_image);
		assert(!w->win_image);
		assert(w->flags & WIN_FLAGS_IMAGES_NONE);
		return;
	}

	// Keep a copy of window extent before the shadow change. Will be used for
	// calculation of damaged region
	region_t extents;
	pixman_region32_init(&extents);
	win_extents(w, &extents);

	// Apply the shadow change
	w->shadow = shadow_new;

	// Add damage for shadow change

	// Window extents need update on shadow state change
	// Shadow geometry currently doesn't change on shadow state change
	// calc_shadow_geometry(ps, w);

	// Note: because the release and creation of the shadow images are delayed. When
	// multiple shadow changes happen in a row, without rendering phase between them,
	// there could be a stale shadow image attached to the window even if w->shadow
	// was previously false. And vice versa. So we check the STALE flag before
	// asserting the existence of the shadow image.
	if (w->shadow) {
		// Mark the new extents as damaged if the shadow is added
		assert(!w->shadow_image || (w->flags & WIN_FLAGS_SHADOW_STALE) ||
		       !ps->o.experimental_backends);
		pixman_region32_clear(&extents);
		win_extents(w, &extents);
		add_damage_from_win(ps, w);
	} else {
		// Mark the old extents as damaged if the shadow is removed
		assert(w->shadow_image || (w->flags & WIN_FLAGS_SHADOW_STALE) ||
		       !ps->o.experimental_backends);
		add_damage(ps, &extents);
	}

	pixman_region32_fini(&extents);

	// Delayed update of shadow image
	// By setting WIN_FLAGS_SHADOW_STALE, we ask win_process_flags to re-create or
	// release the shaodw in based on whether w->shadow is set.
	w->flags |= WIN_FLAGS_SHADOW_STALE;
	ps->pending_updates = true;
}

/**
 * Determine if a window should have shadow, and update things depending
 * on shadow state.
 */
static void win_determine_shadow(session_t *ps, struct managed_win *w) {
	log_debug("Determining shadow of window %#010x (%s)", w->base.id, w->name);
	bool shadow_new = w->shadow;

	if (w->shadow_force != UNSET) {
		shadow_new = w->shadow_force;
	} else if (w->a.map_state == XCB_MAP_STATE_VIEWABLE) {
		shadow_new = true;
		if (!ps->o.wintype_option[w->window_type].shadow) {
			log_debug("Shadow disabled by wintypes");
			shadow_new = false;
		} else if (c2_match(ps, w, ps->o.shadow_blacklist, NULL)) {
			log_debug("Shadow disabled by shadow-exclude");
			shadow_new = false;
		} else if (ps->o.shadow_ignore_shaped && w->bounding_shaped &&
		           !w->rounded_corners) {
			log_debug("Shadow disabled by shadow-ignore-shaped");
			shadow_new = false;
		} else if (w->prop_shadow == 0) {
			log_debug("Shadow disabled by shadow property");
			shadow_new = false;
		}
	}

	win_set_shadow(ps, w, shadow_new);
}

/**
 * Reread _COMPTON_SHADOW property from a window and update related
 * things.
 */
void win_update_prop_shadow(session_t *ps, struct managed_win *w) {
	long attr_shadow_old = w->prop_shadow;

	win_update_prop_shadow_raw(ps, w);

	if (w->prop_shadow != attr_shadow_old)
		win_determine_shadow(ps, w);
}

static void win_set_invert_color(session_t *ps, struct managed_win *w, bool invert_color_new) {
	if (w->invert_color == invert_color_new)
		return;

	w->invert_color = invert_color_new;

	add_damage_from_win(ps, w);
}

/**
 * Determine if a window should have color inverted.
 */
static void win_determine_invert_color(session_t *ps, struct managed_win *w) {
	bool invert_color_new = w->invert_color;

	if (UNSET != w->invert_color_force)
		invert_color_new = w->invert_color_force;
	else if (w->a.map_state == XCB_MAP_STATE_VIEWABLE)
		invert_color_new = c2_match(ps, w, ps->o.invert_color_list, NULL);

	win_set_invert_color(ps, w, invert_color_new);
}

/**
 * Set w->invert_color_force of a window.
 */
void win_set_invert_color_force(session_t *ps, struct managed_win *w, switch_t val) {
	if (val != w->invert_color_force) {
		w->invert_color_force = val;
		win_determine_invert_color(ps, w);
		queue_redraw(ps);
	}
}

/**
 * Set w->fade_force of a window.
 *
 * Doesn't affect fading already in progress
 */
void win_set_fade_force(struct managed_win *w, switch_t val) {
	w->fade_force = val;
}

/**
 * Set w->focused_force of a window.
 */
void win_set_focused_force(session_t *ps, struct managed_win *w, switch_t val) {
	if (val != w->focused_force) {
		w->focused_force = val;
		win_on_factor_change(ps, w);
		queue_redraw(ps);
	}
}

/**
 * Set w->shadow_force of a window.
 */
void win_set_shadow_force(session_t *ps, struct managed_win *w, switch_t val) {
	if (val != w->shadow_force) {
		w->shadow_force = val;
		win_determine_shadow(ps, w);
		queue_redraw(ps);
	}
}

static void
win_set_blur_background(session_t *ps, struct managed_win *w, bool blur_background_new) {
	if (w->blur_background == blur_background_new)
		return;

	w->blur_background = blur_background_new;

	// This damage might not be absolutely necessary (e.g. when the window is opaque),
	// but blur_background changes should be rare, so this should be fine.
	add_damage_from_win(ps, w);
}

/**
 * Determine if a window should have background blurred.
 */
static void win_determine_blur_background(session_t *ps, struct managed_win *w) {
	if (w->a.map_state != XCB_MAP_STATE_VIEWABLE)
		return;

	bool blur_background_new =
	    ps->o.blur_method && !c2_match(ps, w, ps->o.blur_background_blacklist, NULL);

	win_set_blur_background(ps, w, blur_background_new);
}

/**
 * Update window opacity according to opacity rules.
 */
void win_update_opacity_rule(session_t *ps, struct managed_win *w) {
	if (w->a.map_state != XCB_MAP_STATE_VIEWABLE) {
		return;
	}

	double opacity = 1.0;
	bool is_set = false;
	void *val = NULL;
	if (c2_match(ps, w, ps->o.opacity_rules, &val)) {
		opacity = ((double)(long)val) / 100.0;
		is_set = true;
	}

	w->opacity_set = opacity;
	w->opacity_is_set = is_set;
}

/**
 * Function to be called on window data changes.
 *
 * TODO need better name
 */
void win_on_factor_change(session_t *ps, struct managed_win *w) {
	// Focus needs to be updated first, as other rules might depend on the focused
	// state of the window
	win_update_focused(ps, w);

	win_determine_shadow(ps, w);
	win_determine_invert_color(ps, w);
	win_determine_blur_background(ps, w);
	win_update_opacity_rule(ps, w);
	if (w->a.map_state == XCB_MAP_STATE_VIEWABLE)
		w->paint_excluded = c2_match(ps, w, ps->o.paint_blacklist, NULL);
	if (w->a.map_state == XCB_MAP_STATE_VIEWABLE)
		w->unredir_if_possible_excluded =
		    c2_match(ps, w, ps->o.unredir_if_possible_blacklist, NULL);

	auto opacity_target_old = w->opacity_target;
	w->opacity_target = win_calc_opacity_target(ps, w, false);
	if (opacity_target_old != w->opacity_target && w->state == WSTATE_MAPPED) {
		// Only MAPPED can transition to FADING
		w->state = WSTATE_FADING;
		if (!ps->redirected) {
			CHECK(!win_skip_fading(ps, w));
		}
	}

	w->reg_ignore_valid = false;
}

/**
 * Update cache data in struct _win that depends on window size.
 */
void win_on_win_size_change(session_t *ps, struct managed_win *w) {
	w->widthb = w->g.width + w->g.border_width * 2;
	w->heightb = w->g.height + w->g.border_width * 2;
	w->shadow_dx = ps->o.shadow_offset_x;
	w->shadow_dy = ps->o.shadow_offset_y;
	w->shadow_width = w->widthb + ps->o.shadow_radius * 2;
	w->shadow_height = w->heightb + ps->o.shadow_radius * 2;

	// Invalidate the shadow we built
	if (w->state == WSTATE_MAPPED || w->state == WSTATE_MAPPING ||
	    w->state == WSTATE_FADING) {
		w->flags |= WIN_FLAGS_IMAGES_STALE;
		ps->pending_updates = true;
	} else {
		assert(w->state == WSTATE_UNMAPPED);
	}
	free_paint(ps, &w->shadow_paint);
}

/**
 * Update window type.
 */
void win_update_wintype(session_t *ps, struct managed_win *w) {
	const wintype_t wtype_old = w->window_type;

	// Detect window type here
	w->window_type = wid_get_prop_wintype(ps, w->client_win);

	// Conform to EWMH standard, if _NET_WM_WINDOW_TYPE is not present, take
	// override-redirect windows or windows without WM_TRANSIENT_FOR as
	// _NET_WM_WINDOW_TYPE_NORMAL, otherwise as _NET_WM_WINDOW_TYPE_DIALOG.
	if (WINTYPE_UNKNOWN == w->window_type) {
		if (w->a.override_redirect ||
		    !wid_has_prop(ps, w->client_win, ps->atoms->aWM_TRANSIENT_FOR))
			w->window_type = WINTYPE_NORMAL;
		else
			w->window_type = WINTYPE_DIALOG;
	}

	if (w->window_type != wtype_old)
		win_on_factor_change(ps, w);
}

/**
 * Mark a window as the client window of another.
 *
 * @param ps current session
 * @param w struct _win of the parent window
 * @param client window ID of the client window
 */
void win_mark_client(session_t *ps, struct managed_win *w, xcb_window_t client) {
	w->client_win = client;

	// If the window isn't mapped yet, stop here, as the function will be
	// called in map_win()
	if (w->a.map_state != XCB_MAP_STATE_VIEWABLE)
		return;

	auto e = xcb_request_check(
	    ps->c, xcb_change_window_attributes(
	               ps->c, client, XCB_CW_EVENT_MASK,
	               (const uint32_t[]){determine_evmask(ps, client, WIN_EVMODE_CLIENT)}));
	if (e) {
		log_error("Failed to change event mask of window %#010x", client);
		free(e);
	}

	win_update_wintype(ps, w);

	// Get frame widths. The window is in damaged area already.
	win_update_frame_extents(ps, w, client);

	// Get window group
	if (ps->o.track_leader)
		win_update_leader(ps, w);

	// Get window name and class if we are tracking them
	win_update_name(ps, w);
	win_get_class(ps, w);
	win_get_role(ps, w);

	// Update everything related to conditions
	win_on_factor_change(ps, w);

	auto r = xcb_get_window_attributes_reply(
	    ps->c, xcb_get_window_attributes(ps->c, w->client_win), NULL);
	if (!r) {
		log_error("Failed to get client window attributes");
		return;
	}

	w->client_pictfmt = x_get_pictform_for_visual(ps->c, r->visual);
	free(r);
}

/**
 * Unmark current client window of a window.
 *
 * @param ps current session
 * @param w struct _win of the parent window
 */
void win_unmark_client(session_t *ps, struct managed_win *w) {
	xcb_window_t client = w->client_win;

	w->client_win = XCB_NONE;

	// Recheck event mask
	xcb_change_window_attributes(
	    ps->c, client, XCB_CW_EVENT_MASK,
	    (const uint32_t[]){determine_evmask(ps, client, WIN_EVMODE_UNKNOWN)});
}

/**
 * Recheck client window of a window.
 *
 * @param ps current session
 * @param w struct _win of the parent window
 */
static void win_recheck_client(session_t *ps, struct managed_win *w) {
	// Initialize wmwin to false
	w->wmwin = false;

	// Look for the client window

	// Always recursively look for a window with WM_STATE, as Fluxbox
	// sets override-redirect flags on all frame windows.
	xcb_window_t cw = find_client_win(ps, w->base.id);
	if (cw) {
		log_trace("(%#010x): client %#010x", w->base.id, cw);
	}
	// Set a window's client window to itself if we couldn't find a
	// client window
	if (!cw) {
		cw = w->base.id;
		w->wmwin = !w->a.override_redirect;
		log_trace("(%#010x): client self (%s)", w->base.id,
		          (w->wmwin ? "wmwin" : "override-redirected"));
	}

	// Unmark the old one
	if (w->client_win && w->client_win != cw)
		win_unmark_client(ps, w);

	// Mark the new one
	win_mark_client(ps, w, cw);
}

/**
 * Free all resources in a <code>struct _win</code>.
 */
void free_win_res(session_t *ps, struct managed_win *w) {
	// No need to call backend release_image here because
	// finish_unmap_win should've done that for us.
	// XXX unless we are called by session_destroy
	// assert(w->win_data == NULL);
	free_win_res_glx(ps, w);
	free_paint(ps, &w->paint);
	free_paint(ps, &w->shadow_paint);
	// Above should be done during unmapping
	// Except when we are called by session_destroy

	pixman_region32_fini(&w->bounding_shape);
	// BadDamage may be thrown if the window is destroyed
	set_ignore_cookie(ps, xcb_damage_destroy(ps->c, w->damage));
	rc_region_unref(&w->reg_ignore);
	free(w->name);
	free(w->class_instance);
	free(w->class_general);
	free(w->role);
}

/// Insert a new window after list_node `prev`
/// New window will be in unmapped state
static struct win *add_win(session_t *ps, xcb_window_t id, struct list_node *prev) {
	log_debug("Adding window %#010x", id);
	struct win *old_w = NULL;
	HASH_FIND_INT(ps->windows, &id, old_w);
	assert(old_w == NULL);

	auto new_w = cmalloc(struct win);
	list_insert_after(prev, &new_w->stack_neighbour);
	new_w->id = id;
	new_w->managed = false;
	new_w->is_new = true;
	new_w->destroyed = false;

	HASH_ADD_INT(ps->windows, id, new_w);
	ps->pending_updates = true;
	return new_w;
}

/// Insert a new win entry at the top of the stack
struct win *add_win_top(session_t *ps, xcb_window_t id) {
	return add_win(ps, id, &ps->window_stack);
}

/// Insert a new window above window with id `below`, if there is no window, add to top
/// New window will be in unmapped state
struct win *add_win_above(session_t *ps, xcb_window_t id, xcb_window_t below) {
	struct win *w = NULL;
	HASH_FIND_INT(ps->windows, &below, w);
	if (!w) {
		if (!list_is_empty(&ps->window_stack)) {
			// `below` window is not found even if the window stack is not
			// empty
			return NULL;
		}
		return add_win_top(ps, id);
	} else {
		// we found something from the hash table, so if the stack is empty,
		// we are in an inconsistent state.
		assert(!list_is_empty(&ps->window_stack));
		return add_win(ps, id, w->stack_neighbour.prev);
	}
}

/// Query the Xorg for information about window `win`
/// `win` pointer might become invalid after this function returns
/// Returns the pointer to the window, might be different from `w`
struct win *fill_win(session_t *ps, struct win *w) {
	static const struct managed_win win_def = {
	    // No need to initialize. (or, you can think that
	    // they are initialized right here).
	    // The following ones are updated during paint or paint preprocess
	    .shadow_opacity = 0.0,
	    .to_paint = false,
	    .frame_opacity = 1.0,
	    .dim = false,
	    .invert_color = false,
	    .blur_background = false,
	    .reg_ignore = NULL,
	    // The following ones are updated for other reasons
	    .pixmap_damaged = false,          // updated by damage events
	    .state = WSTATE_UNMAPPED,         // updated by window state changes
	    .in_openclose = true,             // set to false after first map is done,
	                                      // true here because window is just created
	    .reg_ignore_valid = false,        // set to true when damaged
	    .flags = WIN_FLAGS_IMAGES_NONE,        // updated by property/attributes/etc
	                                           // change

	    // Runtime variables, updated by dbus
	    .fade_force = UNSET,
	    .shadow_force = UNSET,
	    .focused_force = UNSET,
	    .invert_color_force = UNSET,

	    // Initialized in this function
	    .a = {0},
	    .pictfmt = NULL,
	    .client_pictfmt = NULL,
	    .widthb = 0,
	    .heightb = 0,
	    .shadow_dx = 0,
	    .shadow_dy = 0,
	    .shadow_width = 0,
	    .shadow_height = 0,
	    .damage = XCB_NONE,

	    // Not initialized until mapped, this variables
	    // have no meaning or have no use until the window
	    // is mapped
	    .win_image = NULL,
	    .shadow_image = NULL,
	    .prev_trans = NULL,
	    .shadow = false,
	    .xinerama_scr = -1,
	    .mode = WMODE_TRANS,
	    .ever_damaged = false,
	    .client_win = XCB_NONE,
	    .leader = XCB_NONE,
	    .cache_leader = XCB_NONE,
	    .window_type = WINTYPE_UNKNOWN,
	    .wmwin = false,
	    .focused = false,
	    .opacity = 0,
	    .opacity_target = 0,
	    .has_opacity_prop = false,
	    .opacity_prop = OPAQUE,
	    .opacity_is_set = false,
	    .opacity_set = 1,
	    .frame_extents = MARGIN_INIT,        // in win_mark_client
	    .bounding_shaped = false,
	    .bounding_shape = {0},
	    .rounded_corners = false,
	    .paint_excluded = false,
	    .unredir_if_possible_excluded = false,
	    .prop_shadow = -1,
	    // following 4 are set in win_mark_client
	    .name = NULL,
	    .class_instance = NULL,
	    .class_general = NULL,
	    .role = NULL,

	    // Initialized during paint
	    .paint = PAINT_INIT,
	    .shadow_paint = PAINT_INIT,

	    .corner_radius = 0,
	};

	assert(!w->destroyed);
	assert(w->is_new);

	w->is_new = false;

	// Reject overlay window and already added windows
	if (w->id == ps->overlay) {
		return w;
	}

	auto duplicated_win = find_managed_win(ps, w->id);
	if (duplicated_win) {
		log_debug("Window %#010x (recorded name: %s) added multiple times", w->id,
		          duplicated_win->name);
		return &duplicated_win->base;
	}

	log_debug("Managing window %#010x", w->id);
	xcb_get_window_attributes_cookie_t acookie = xcb_get_window_attributes(ps->c, w->id);
	xcb_get_window_attributes_reply_t *a =
	    xcb_get_window_attributes_reply(ps->c, acookie, NULL);
	if (!a || a->map_state == XCB_MAP_STATE_UNVIEWABLE) {
		// Failed to get window attributes or geometry probably means
		// the window is gone already. Unviewable means the window is
		// already reparented elsewhere.
		// BTW, we don't care about Input Only windows, except for stacking
		// proposes, so we need to keep track of them still.
		free(a);
		return w;
	}

	if (a->_class == XCB_WINDOW_CLASS_INPUT_ONLY) {
		// No need to manage this window, but we still keep it on the window stack
		w->managed = false;
		free(a);
		return w;
	}

	// Allocate and initialize the new win structure
	auto new_internal = cmalloc(struct managed_win_internal);
	auto new = (struct managed_win *)new_internal;
	new_internal->pending_updates = 0;

	// Fill structure
	// We only need to initialize the part that are not initialized
	// by map_win
	*new = win_def;
	new->base = *w;
	new->base.managed = true;
	new->a = *a;
	pixman_region32_init(&new->bounding_shape);

	free(a);

	// Create Damage for window (if not Input Only)
	new->damage = x_new_id(ps->c);
	xcb_generic_error_t *e = xcb_request_check(
	    ps->c, xcb_damage_create_checked(ps->c, new->damage, w->id,
	                                     XCB_DAMAGE_REPORT_LEVEL_NON_EMPTY));
	if (e) {
		free(e);
		free(new);
		return w;
	}

	new->pictfmt = x_get_pictform_for_visual(ps->c, new->a.visual);
	new->client_pictfmt = NULL;

	list_replace(&w->stack_neighbour, &new->base.stack_neighbour);
	struct win *replaced = NULL;
	HASH_REPLACE_INT(ps->windows, id, &new->base, replaced);
	assert(replaced == w);
	free(w);

#ifdef CONFIG_DBUS
	// Send D-Bus signal
	if (ps->o.dbus) {
		cdbus_ev_win_added(ps, &new->base);
	}
#endif
	return &new->base;
}

/**
 * Set leader of a window.
 */
static inline void win_set_leader(session_t *ps, struct managed_win *w, xcb_window_t nleader) {
	// If the leader changes
	if (w->leader != nleader) {
		xcb_window_t cache_leader_old = win_get_leader(ps, w);

		w->leader = nleader;

		// Forcefully do this to deal with the case when a child window
		// gets mapped before parent, or when the window is a waypoint
		clear_cache_win_leaders(ps);

		// Update the old and new window group and active_leader if the window
		// could affect their state.
		xcb_window_t cache_leader = win_get_leader(ps, w);
		if (win_is_focused_raw(ps, w) && cache_leader_old != cache_leader) {
			ps->active_leader = cache_leader;

			group_on_factor_change(ps, cache_leader_old);
			group_on_factor_change(ps, cache_leader);
		}

		// Update everything related to conditions
		win_on_factor_change(ps, w);
	}
}

/**
 * Update leader of a window.
 */
void win_update_leader(session_t *ps, struct managed_win *w) {
	xcb_window_t leader = XCB_NONE;

	// Read the leader properties
	if (ps->o.detect_transient && !leader)
		leader = wid_get_prop_window(ps, w->client_win, ps->atoms->aWM_TRANSIENT_FOR);

	if (ps->o.detect_client_leader && !leader)
		leader = wid_get_prop_window(ps, w->client_win, ps->atoms->aWM_CLIENT_LEADER);

	win_set_leader(ps, w, leader);

	log_trace("(%#010x): client %#010x, leader %#010x, cache %#010x", w->base.id,
	          w->client_win, w->leader, win_get_leader(ps, w));
}

/**
 * Internal function of win_get_leader().
 */
static xcb_window_t win_get_leader_raw(session_t *ps, struct managed_win *w, int recursions) {
	// Rebuild the cache if needed
	if (!w->cache_leader && (w->client_win || w->leader)) {
		// Leader defaults to client window
		if (!(w->cache_leader = w->leader))
			w->cache_leader = w->client_win;

		// If the leader of this window isn't itself, look for its ancestors
		if (w->cache_leader && w->cache_leader != w->client_win) {
			auto wp = find_toplevel(ps, w->cache_leader);
			if (wp) {
				// Dead loop?
				if (recursions > WIN_GET_LEADER_MAX_RECURSION)
					return XCB_NONE;

				w->cache_leader = win_get_leader_raw(ps, wp, recursions + 1);
			}
		}
	}

	return w->cache_leader;
}

/**
 * Retrieve the <code>WM_CLASS</code> of a window and update its
 * <code>win</code> structure.
 */
bool win_get_class(session_t *ps, struct managed_win *w) {
	char **strlst = NULL;
	int nstr = 0;

	// Can't do anything if there's no client window
	if (!w->client_win)
		return false;

	// Free and reset old strings
	free(w->class_instance);
	free(w->class_general);
	w->class_instance = NULL;
	w->class_general = NULL;

	// Retrieve the property string list
	if (!wid_get_text_prop(ps, w->client_win, ps->atoms->aWM_CLASS, &strlst, &nstr))
		return false;

	// Copy the strings if successful
	w->class_instance = strdup(strlst[0]);

	if (nstr > 1)
		w->class_general = strdup(strlst[1]);

	XFreeStringList(strlst);

	log_trace("(%#010x): client = %#010x, "
	          "instance = \"%s\", general = \"%s\"",
	          w->base.id, w->client_win, w->class_instance, w->class_general);

	return true;
}

/**
 * Handle window focus change.
 */
static void win_on_focus_change(session_t *ps, struct managed_win *w) {
	// If window grouping detection is enabled
	if (ps->o.track_leader) {
		xcb_window_t leader = win_get_leader(ps, w);

		// If the window gets focused, replace the old active_leader
		if (win_is_focused_raw(ps, w) && leader != ps->active_leader) {
			xcb_window_t active_leader_old = ps->active_leader;

			ps->active_leader = leader;

			group_on_factor_change(ps, active_leader_old);
			group_on_factor_change(ps, leader);
		}
		// If the group get unfocused, remove it from active_leader
		else if (!win_is_focused_raw(ps, w) && leader &&
		         leader == ps->active_leader && !group_is_focused(ps, leader)) {
			ps->active_leader = XCB_NONE;
			group_on_factor_change(ps, leader);
		}
	}

	// Update everything related to conditions
	win_on_factor_change(ps, w);

#ifdef CONFIG_DBUS
	// Send D-Bus signal
	if (ps->o.dbus) {
		if (win_is_focused_raw(ps, w))
			cdbus_ev_win_focusin(ps, &w->base);
		else
			cdbus_ev_win_focusout(ps, &w->base);
	}
#endif
}

/**
 * Set real focused state of a window.
 */
void win_set_focused(session_t *ps, struct managed_win *w) {
	// Unmapped windows will have their focused state reset on map
	if (w->a.map_state != XCB_MAP_STATE_VIEWABLE) {
		return;
	}

	if (win_is_focused_raw(ps, w)) {
		return;
	}

	auto old_active_win = ps->active_win;
	ps->active_win = w;
	assert(win_is_focused_raw(ps, w));

	if (old_active_win) {
		win_on_focus_change(ps, old_active_win);
	}
	win_on_focus_change(ps, w);
}

/**
 * Get a rectangular region a window (and possibly its shadow) occupies.
 *
 * Note w->shadow and shadow geometry must be correct before calling this
 * function.
 */
void win_extents(const struct managed_win *w, region_t *res) {
	pixman_region32_clear(res);
	pixman_region32_union_rect(res, res, w->g.x, w->g.y, (uint)w->widthb, (uint)w->heightb);

	if (w->shadow) {
		assert(w->shadow_width >= 0 && w->shadow_height >= 0);
		pixman_region32_union_rect(res, res, w->g.x + w->shadow_dx,
		                           w->g.y + w->shadow_dy, (uint)w->shadow_width,
		                           (uint)w->shadow_height);
	}
}

gen_by_val(win_extents);

/**
 * Update the out-dated bounding shape of a window.
 *
 * Mark the window shape as updated
 */
void win_update_bounding_shape(session_t *ps, struct managed_win *w) {
	if (ps->shape_exists)
		w->bounding_shaped = win_bounding_shaped(ps, w->base.id);

	pixman_region32_clear(&w->bounding_shape);
	// Start with the window rectangular region
	win_get_region_local(w, &w->bounding_shape, true);

	// Only request for a bounding region if the window is shaped
	// (while loop is used to avoid goto, not an actual loop)
	while (w->bounding_shaped) {
		/*
		 * if window doesn't exist anymore,  this will generate an error
		 * as well as not generate a region.
		 */

		xcb_shape_get_rectangles_reply_t *r = xcb_shape_get_rectangles_reply(
		    ps->c,
		    xcb_shape_get_rectangles(ps->c, w->base.id, XCB_SHAPE_SK_BOUNDING), NULL);

		if (!r)
			break;

		xcb_rectangle_t *xrects = xcb_shape_get_rectangles_rectangles(r);
		int nrects = xcb_shape_get_rectangles_rectangles_length(r);
		rect_t *rects = from_x_rects(nrects, xrects);
		free(r);

		region_t br;
		pixman_region32_init_rects(&br, rects, nrects);
		free(rects);

		// Add border width because we are using a different origin.
		// X thinks the top left of the inner window is the origin
		// (for the bounding shape, althought xcb_get_geometry thinks
		//  the outer top left (outer means outside of the window
		//  border) is the origin),
		// We think the top left of the border is the origin
		pixman_region32_translate(&br, w->g.border_width, w->g.border_width);

		// Intersect the bounding region we got with the window rectangle, to
		// make sure the bounding region is not bigger than the window
		// rectangle
		pixman_region32_intersect(&w->bounding_shape, &w->bounding_shape, &br);
		pixman_region32_fini(&br);
		break;
	}

	if (w->bounding_shaped && ps->o.detect_rounded_corners) {
		w->rounded_corners = win_has_rounded_corners(w);
	}

	// Window shape changed, we should free old wpaint and shadow pict
	// log_trace("free out dated pict");
	if (w->state != WSTATE_UNMAPPED) {
		// Note we only do this when screen is redirected, because
		// otherwise win_data is not valid
		assert(w->state != WSTATE_UNMAPPING && w->state != WSTATE_DESTROYING);
		w->flags |= WIN_FLAGS_IMAGES_STALE;
		ps->pending_updates = true;
	}
	free_paint(ps, &w->paint);
	free_paint(ps, &w->shadow_paint);

	win_on_factor_change(ps, w);
}

/**
 * Reread opacity property of a window.
 */
void win_update_opacity_prop(session_t *ps, struct managed_win *w) {
	// get frame opacity first
	w->has_opacity_prop = wid_get_opacity_prop(ps, w->base.id, OPAQUE, &w->opacity_prop);

	if (w->has_opacity_prop)
		// opacity found
		return;

	if (ps->o.detect_client_opacity && w->client_win && w->base.id == w->client_win)
		// checking client opacity not allowed
		return;

	// get client opacity
	w->has_opacity_prop =
	    wid_get_opacity_prop(ps, w->client_win, OPAQUE, &w->opacity_prop);
}

/**
 * Retrieve frame extents from a window.
 */
void win_update_frame_extents(session_t *ps, struct managed_win *w, xcb_window_t client) {
	winprop_t prop = x_get_prop(ps, client, ps->atoms->a_NET_FRAME_EXTENTS, 4L,
	                            XCB_ATOM_CARDINAL, 32);

	if (prop.nitems == 4) {
		const int32_t extents[4] = {
		    to_int_checked(prop.c32[0]),
		    to_int_checked(prop.c32[1]),
		    to_int_checked(prop.c32[2]),
		    to_int_checked(prop.c32[3]),
		};
		const bool changed = w->frame_extents.left != extents[0] ||
		                     w->frame_extents.right != extents[1] ||
		                     w->frame_extents.top != extents[2] ||
		                     w->frame_extents.bottom != extents[3];
		w->frame_extents.left = extents[0];
		w->frame_extents.right = extents[1];
		w->frame_extents.top = extents[2];
		w->frame_extents.bottom = extents[3];

		// If frame_opacity != 1, then frame of this window
		// is not included in reg_ignore of underneath windows
		if (ps->o.frame_opacity == 1 && changed)
			w->reg_ignore_valid = false;
	}

	log_trace("(%#010x): %d, %d, %d, %d", w->base.id, w->frame_extents.left,
	          w->frame_extents.right, w->frame_extents.top, w->frame_extents.bottom);

	free_winprop(&prop);
}

bool win_is_region_ignore_valid(session_t *ps, const struct managed_win *w) {
	win_stack_foreach_managed(i, &ps->window_stack) {
		if (i == w)
			break;
		if (!i->reg_ignore_valid)
			return false;
	}
	return true;
}

/**
 * Stop listening for events on a particular window.
 */
void win_ev_stop(session_t *ps, const struct win *w) {
	xcb_change_window_attributes(ps->c, w->id, XCB_CW_EVENT_MASK, (const uint32_t[]){0});

	if (!w->managed) {
		return;
	}

	auto mw = (struct managed_win *)w;
	if (mw->client_win) {
		xcb_change_window_attributes(ps->c, mw->client_win, XCB_CW_EVENT_MASK,
		                             (const uint32_t[]){0});
	}

	if (ps->shape_exists) {
		xcb_shape_select_input(ps->c, w->id, 0);
	}
}

/// Finish the unmapping of a window (e.g. after fading has finished).
/// Doesn't free `w`
static void unmap_win_finish(session_t *ps, struct managed_win *w) {
	w->ever_damaged = false;
	w->reg_ignore_valid = false;
	w->state = WSTATE_UNMAPPED;

	// We are in unmap_win, this window definitely was viewable
	if (ps->backend_data) {
		win_release_images(ps->backend_data, w);
	} else {
		assert(!w->win_image);
		assert(!w->shadow_image);
	}

	free_paint(ps, &w->paint);
	free_paint(ps, &w->shadow_paint);

	// Try again at binding images when the window is mapped next time
	w->flags &= ~WIN_FLAGS_IMAGE_ERROR;
}

/// Finish the destruction of a window (e.g. after fading has finished).
/// Frees `w`
static void destroy_win_finish(session_t *ps, struct win *w) {
	log_trace("Trying to finish destroying (%#010x)", w->id);

	auto next_w = win_stack_find_next_managed(ps, &w->stack_neighbour);
	list_remove(&w->stack_neighbour);

	if (w->managed) {
		auto mw = (struct managed_win *)w;

		if (mw->state != WSTATE_UNMAPPED) {
			// Only UNMAPPED state has window resources freed, otherwise
			// we need to call unmap_win_finish to free them.
			// XXX actually we unmap_win_finish only frees the rendering
			//     resources, we still need to call free_win_res. will fix
			//     later.
			unmap_win_finish(ps, mw);
		}

		// Invalidate reg_ignore of windows below this one
		// TODO what if next_w is not mapped??
		// TODO seriously figure out how reg_ignore behaves.
		//      I think if `w` is unmapped, and destroyed after
		//      paint happened at least once, w->reg_ignore_valid would
		//      be true, and there is no need to invalid w->next->reg_ignore
		//      when w is destroyed.
		if (next_w) {
			rc_region_unref(&next_w->reg_ignore);
			next_w->reg_ignore_valid = false;
		}

		if (mw == ps->active_win) {
			// Usually, the window cannot be the focused at destruction.
			// FocusOut should be generated before the window is destroyed. We
			// do this check just to be completely sure we don't have dangling
			// references.
			log_debug("window %#010x (%s) is destroyed while being focused",
			          w->id, mw->name);
			ps->active_win = NULL;
		}

		free_win_res(ps, mw);

		// Drop w from all prev_trans to avoid accessing freed memory in
		// repair_win()
		// TODO there can only be one prev_trans pointing to w
		win_stack_foreach_managed(w2, &ps->window_stack) {
			if (mw == w2->prev_trans) {
				w2->prev_trans = NULL;
			}
		}
	}

	free(w);
}

static void map_win_finish(struct managed_win *w) {
	w->in_openclose = false;
	w->state = WSTATE_MAPPED;
}

/// Move window `w` so it's before `next` in the list
static inline void restack_win(session_t *ps, struct win *w, struct list_node *next) {
	struct managed_win *mw = NULL;
	if (w->managed) {
		mw = (struct managed_win *)w;
	}

	if (mw) {
		// This invalidates all reg_ignore below the new stack position of `w`
		mw->reg_ignore_valid = false;
		rc_region_unref(&mw->reg_ignore);

		// This invalidates all reg_ignore below the old stack position of `w`
		auto next_w = win_stack_find_next_managed(ps, &w->stack_neighbour);
		if (next_w) {
			next_w->reg_ignore_valid = false;
			rc_region_unref(&next_w->reg_ignore);
		}
	}

	list_move_before(&w->stack_neighbour, next);

	// add damage for this window
	if (mw) {
		add_damage_from_win(ps, mw);
	}

#ifdef DEBUG_RESTACK
	log_trace("Window stack modified. Current stack:");
	for (auto c = ps->list; c; c = c->next) {
		const char *desc = "";
		if (c->state == WSTATE_DESTROYING) {
			desc = "(D) ";
		}
		log_trace("%#010x \"%s\" %s", c->id, c->name, desc);
	}
#endif
}

/// Move window `w` so it's right above `below`
void restack_above(session_t *ps, struct win *w, xcb_window_t below) {
	xcb_window_t old_below;

	if (!list_node_is_last(&ps->window_stack, &w->stack_neighbour)) {
		old_below = list_next_entry(w, stack_neighbour)->id;
	} else {
		old_below = XCB_NONE;
	}
	log_debug("Restack %#010x (%s), old_below: %#010x, new_below: %#010x", w->id,
	          win_get_name_if_managed(w), old_below, below);

	if (old_below != below) {
		struct list_node *new_next;
		if (!below) {
			new_next = &ps->window_stack;
		} else {
			struct win *tmp_w = NULL;
			HASH_FIND_INT(ps->windows, &below, tmp_w);

			if (!tmp_w) {
				log_error("Failed to found new below window %#010x.", below);
				return;
			}

			new_next = &tmp_w->stack_neighbour;
		}
		restack_win(ps, w, new_next);
	}
}

void restack_bottom(session_t *ps, struct win *w) {
	restack_above(ps, w, 0);
}

void restack_top(session_t *ps, struct win *w) {
	log_debug("Restack %#010x (%s) to top", w->id, win_get_name_if_managed(w));
	if (&w->stack_neighbour == ps->window_stack.next) {
		// already at top
		return;
	}
	restack_win(ps, w, ps->window_stack.next);
}

/// Start destroying a window. Windows cannot always be destroyed immediately
/// because of fading and such.
///
/// @return whether the window has finished destroying and is freed
bool destroy_win_start(session_t *ps, struct win *w) {
	auto mw = (struct managed_win *)w;
	assert(w);

	log_debug("Destroying %#010x \"%s\", managed = %d", w->id,
	          (w->managed ? mw->name : NULL), w->managed);

	// Delete destroyed window from the hash table, even though the window might still
	// be rendered for a while. We need to make sure future window with the same
	// window id won't confuse us. Keep the window in the window stack if it's managed
	// and mapped, since we might still need to render it (e.g. fading out). Window
	// will be removed from the stack when it finishes destroying.
	HASH_DEL(ps->windows, w);

	if (!w->managed || mw->state == WSTATE_UNMAPPED) {
		// Window is already unmapped, or is an unmanged window, just destroy it
		destroy_win_finish(ps, w);
		return true;
	}

	if (w->managed) {
		// Update state flags of a managed window
		mw->state = WSTATE_DESTROYING;
		mw->a.map_state = XCB_MAP_STATE_UNMAPPED;
		mw->in_openclose = true;

		// Clear PIXMAP_STALE flag, since the window is destroyed there is no
		// pixmap available so STALE doesn't make sense.
		mw->flags &= ~WIN_FLAGS_PIXMAP_STALE;
	}

	// don't need win_ev_stop because the window is gone anyway
#ifdef CONFIG_DBUS
	// Send D-Bus signal
	if (ps->o.dbus) {
		cdbus_ev_win_destroyed(ps, w);
	}
#endif

	if (!ps->redirected) {
		// Skip transition if we are not rendering
		return win_skip_fading(ps, mw);
	}

	return false;
}

void unmap_win_start(session_t *ps, struct managed_win *w) {
	auto internal_w = (struct managed_win_internal *)w;
	assert(w);
	assert(w->base.managed);
	assert(w->a._class != XCB_WINDOW_CLASS_INPUT_ONLY);

	log_debug("Unmapping %#010x \"%s\"", w->base.id, w->name);

	if (unlikely(w->state == WSTATE_DESTROYING)) {
		log_warn("Trying to undestroy a window?");
		assert(false);
	}

	if (unlikely(w->state == WSTATE_UNMAPPING || w->state == WSTATE_UNMAPPED)) {
		if (internal_w->pending_updates & WIN_UPDATE_MAP) {
			internal_w->pending_updates &= ~(unsigned long)WIN_UPDATE_MAP;
		} else {
			log_warn("Trying to unmapping an already unmapped window %#010x "
			         "\"%s\"",
			         w->base.id, w->name);
			assert(false);
		}
		return;
	}

	// Note we don't update focused window here. This will either be
	// triggered by subsequence Focus{In, Out} event, or by recheck_focus

	w->a.map_state = XCB_MAP_STATE_UNMAPPED;
	w->state = WSTATE_UNMAPPING;
	w->opacity_target = win_calc_opacity_target(ps, w, false);

	// Clear PIXMAP_STALE flag, since the window is unmapped there is no pixmap
	// available so STALE doesn't make sense.
	w->flags &= ~WIN_FLAGS_PIXMAP_STALE;

	// don't care about properties anymore
	win_ev_stop(ps, &w->base);

#ifdef CONFIG_DBUS
	// Send D-Bus signal
	if (ps->o.dbus) {
		cdbus_ev_win_unmapped(ps, &w->base);
	}
#endif

	if (!ps->redirected) {
		CHECK(!win_skip_fading(ps, w));
	}
}

/**
 * Execute fade callback of a window if fading finished.
 *
 * @return whether the window is destroyed and freed
 */
bool win_check_fade_finished(session_t *ps, struct managed_win *w) {
	if (w->state == WSTATE_MAPPED || w->state == WSTATE_UNMAPPED) {
		// No fading in progress
		assert(w->opacity_target == w->opacity);
		return false;
	}
	if (w->opacity == w->opacity_target) {
		switch (w->state) {
		case WSTATE_UNMAPPING: unmap_win_finish(ps, w); return false;
		case WSTATE_DESTROYING: destroy_win_finish(ps, &w->base); return true;
		case WSTATE_MAPPING: map_win_finish(w); return false;
		case WSTATE_FADING: w->state = WSTATE_MAPPED; break;
		default: unreachable;
		}
	}

	return false;
}

/// Skip the current in progress fading of window,
/// transition the window straight to its end state
///
/// @return whether the window is destroyed and freed
bool win_skip_fading(session_t *ps, struct managed_win *w) {
	if (w->state == WSTATE_MAPPED || w->state == WSTATE_UNMAPPED) {
		assert(w->opacity_target == w->opacity);
		return false;
	}
	log_debug("Skipping fading process of window %#010x (%s)", w->base.id, w->name);
	w->opacity = w->opacity_target;
	return win_check_fade_finished(ps, w);
}

/**
 * Get the Xinerama screen a window is on.
 *
 * Return an index >= 0, or -1 if not found.
 *
 * TODO move to x.c
 * TODO use xrandr
 */
void win_update_screen(session_t *ps, struct managed_win *w) {
	w->xinerama_scr = -1;

	for (int i = 0; i < ps->xinerama_nscrs; i++) {
		auto e = pixman_region32_extents(&ps->xinerama_scr_regs[i]);
		if (e->x1 <= w->g.x && e->y1 <= w->g.y && e->x2 >= w->g.x + w->widthb &&
		    e->y2 >= w->g.y + w->heightb) {
			w->xinerama_scr = i;
			return;
		}
	}
}

/// Map an already registered window
void map_win_start(session_t *ps, struct managed_win *w) {
	assert(ps->server_grabbed);
	assert(w);

	// Don't care about window mapping if it's an InputOnly window
	// Also, try avoiding mapping a window twice
	if (w->a._class == XCB_WINDOW_CLASS_INPUT_ONLY) {
		return;
	}

	log_debug("Mapping (%#010x \"%s\")", w->base.id, w->name);

	assert(w->state != WSTATE_DESTROYING);
	if (w->state != WSTATE_UNMAPPED && w->state != WSTATE_UNMAPPING) {
		log_warn("Mapping an already mapped window");
		return;
	}

	if (w->state == WSTATE_UNMAPPING) {
		CHECK(!win_skip_fading(ps, w));
		// We skipped the unmapping process, the window was rendered, now it is
		// not anymore. So we need to mark the then unmapping window as damaged.
		//
		// Solves problem when, for example, a window is unmapped then mapped in a
		// different location
		add_damage_from_win(ps, w);
		assert(w);
	}

	assert(w->state == WSTATE_UNMAPPED);
	assert((w->flags & WIN_FLAGS_IMAGES_NONE) == WIN_FLAGS_IMAGES_NONE ||
	       !ps->o.experimental_backends);

	// We stopped processing window size change when we were unmapped, refresh the
	// size of the window
	xcb_get_geometry_cookie_t gcookie = xcb_get_geometry(ps->c, w->base.id);
	xcb_get_geometry_reply_t *g = xcb_get_geometry_reply(ps->c, gcookie, NULL);

	if (!g) {
		log_error("Failed to get the geometry of window %#010x", w->base.id);
		return;
	}

	w->g = *g;
	free(g);

	win_on_win_size_change(ps, w);
	log_trace("Window size: %dx%d", w->g.width, w->g.height);

	// Rant: window size could change after we queried its geometry here and before
	// we get its pixmap. Later, when we get back to the event processing loop, we
	// will get the notification about size change from Xserver and try to refresh the
	// pixmap, while the pixmap is actually already up-to-date (i.e. the notification
	// is stale). There is basically no real way to prevent this, aside from grabbing
	// the server.

	// XXX Can we assume map_state is always viewable?
	w->a.map_state = XCB_MAP_STATE_VIEWABLE;

	win_update_screen(ps, w);

	// Set window event mask before reading properties so that no property
	// changes are lost
	xcb_change_window_attributes(
	    ps->c, w->base.id, XCB_CW_EVENT_MASK,
	    (const uint32_t[]){determine_evmask(ps, w->base.id, WIN_EVMODE_FRAME)});

	// Get notification when the shape of a window changes
	if (ps->shape_exists) {
		xcb_shape_select_input(ps->c, w->base.id, 1);
	}

	// Update window mode here to check for ARGB windows
	w->mode = win_calc_mode(ps, w);

	// Detect client window here instead of in add_win() as the client
	// window should have been prepared at this point
	if (!w->client_win) {
		win_recheck_client(ps, w);
	} else {
		// Re-mark client window here
		win_mark_client(ps, w, w->client_win);
	}
	assert(w->client_win);

	log_debug("Window (%#010x) has type %s", w->base.id, WINTYPES[w->window_type]);

	// TODO can we just replace calls below with win_on_factor_change?

	// Update window focus state
	win_update_focused(ps, w);

	// Update opacity and dim state
	win_update_opacity_prop(ps, w);

	// Check for _COMPTON_SHADOW
	win_update_prop_shadow_raw(ps, w);

	// Many things above could affect shadow
	win_determine_shadow(ps, w);

	// XXX We need to make sure that win_data is available
	// iff `state` is MAPPED
	w->state = WSTATE_MAPPING;
	w->opacity_target = win_calc_opacity_target(ps, w, false);

	log_debug("Window %#010x has opacity %f, opacity target is %f", w->base.id,
	          w->opacity, w->opacity_target);

	win_determine_blur_background(ps, w);

	// Cannot set w->ever_damaged = false here, since window mapping could be
	// delayed, so a damage event might have already arrived before this function
	// is called. But this should be unnecessary in the first place, since
	// ever_damaged is set to false in unmap_win_finish anyway.

	// We stopped listening on ShapeNotify events
	// when the window is unmapped (XXX we shouldn't),
	// so the shape of the window might have changed,
	// update. (Issue #35)
	//
	// Also this sets the WIN_FLAGS_IMAGES_STALE flag so later in the critical section
	// the window's image will be bound
	win_update_bounding_shape(ps, w);

	assert((w->flags & WIN_FLAGS_IMAGES_STALE) == WIN_FLAGS_IMAGES_STALE);

#ifdef CONFIG_DBUS
	// Send D-Bus signal
	if (ps->o.dbus) {
		cdbus_ev_win_mapped(ps, &w->base);
	}
#endif

	if (!ps->redirected) {
		CHECK(!win_skip_fading(ps, w));
	}
}

/**
 * Find a managed window from window id in window linked list of the session.
 */
struct win *find_win(session_t *ps, xcb_window_t id) {
	if (!id) {
		return NULL;
	}

	struct win *w = NULL;
	HASH_FIND_INT(ps->windows, &id, w);
	assert(w == NULL || !w->destroyed);
	return w;
}

/**
 * Find a managed window from window id in window linked list of the session.
 */
struct managed_win *find_managed_win(session_t *ps, xcb_window_t id) {
	struct win *w = find_win(ps, id);
	if (!w || !w->managed) {
		return NULL;
	}

	auto mw = (struct managed_win *)w;
	assert(mw->state != WSTATE_DESTROYING);
	return mw;
}

/**
 * Find out the WM frame of a client window using existing data.
 *
 * @param id window ID
 * @return struct win object of the found window, NULL if not found
 */
struct managed_win *find_toplevel(session_t *ps, xcb_window_t id) {
	if (!id) {
		return NULL;
	}

	HASH_ITER2(ps->windows, w) {
		assert(!w->destroyed);
		if (!w->managed) {
			continue;
		}

		auto mw = (struct managed_win *)w;
		if (mw->client_win == id) {
			return mw;
		}
	}

	return NULL;
}

/**
 * Find out the WM frame of a client window by querying X.
 *
 * @param ps current session
 * @param wid window ID
 * @return struct _win object of the found window, NULL if not found
 */
struct managed_win *find_toplevel2(session_t *ps, xcb_window_t wid) {
	// TODO this should probably be an "update tree", then find_toplevel.
	//      current approach is a bit more "racy"
	struct win *w = NULL;

	// We traverse through its ancestors to find out the frame
	// Using find_win here because if we found a unmanaged window we know about, we
	// can stop early.
	while (wid && wid != ps->root && !(w = find_win(ps, wid))) {
		// xcb_query_tree probably fails if you run picom when X is somehow
		// initializing (like add it in .xinitrc). In this case
		// just leave it alone.
		auto reply = xcb_query_tree_reply(ps->c, xcb_query_tree(ps->c, wid), NULL);
		if (reply == NULL) {
			break;
		}

		wid = reply->parent;
		free(reply);
	}

	if (w == NULL || !w->managed) {
		return NULL;
	}

	return (struct managed_win *)w;
}

/**
 * Check if a rectangle includes the whole screen.
 */
static inline bool rect_is_fullscreen(const session_t *ps, int x, int y, int wid, int hei) {
	return (x <= 0 && y <= 0 && (x + wid) >= ps->root_width && (y + hei) >= ps->root_height);
}

/**
 * Check if a window is fulscreen using EWMH
 *
 * TODO cache this property
 */
static inline bool
win_is_fullscreen_xcb(xcb_connection_t *c, const struct atom *a, const xcb_window_t w) {
	xcb_get_property_cookie_t prop =
	    xcb_get_property(c, 0, w, a->a_NET_WM_STATE, XCB_ATOM_ATOM, 0, 12);
	xcb_get_property_reply_t *reply = xcb_get_property_reply(c, prop, NULL);
	if (!reply)
		return false;

	if (reply->length) {
		xcb_atom_t *val = xcb_get_property_value(reply);
		for (uint32_t i = 0; i < reply->length; i++) {
			if (val[i] != a->a_NET_WM_STATE_FULLSCREEN)
				continue;
			free(reply);
			return true;
		}
	}
	free(reply);
	return false;
}

/// Queue an update on a window. A series of sanity checks are performed
void win_queue_update(struct managed_win *_w, enum win_update update) {
	auto w = (struct managed_win_internal *)_w;
	assert(popcount(update) == 1);
	assert(update == WIN_UPDATE_MAP);        // Currently the only supported update

	if (unlikely(_w->state == WSTATE_DESTROYING)) {
		log_error("Updates queued on a destroyed window %#010x (%s)", _w->base.id,
		          _w->name);
		return;
	}

	w->pending_updates |= update;
}

/// Process pending updates on a window. Has to be called in X critical section
void win_process_updates(struct session *ps, struct managed_win *_w) {
	assert(ps->server_grabbed);
	auto w = (struct managed_win_internal *)_w;

	if (w->pending_updates & WIN_UPDATE_MAP) {
		map_win_start(ps, _w);
	}

	w->pending_updates = 0;
}

/**
 * Check if a window is a fullscreen window.
 *
 * It's not using w->border_size for performance measures.
 */
bool win_is_fullscreen(const session_t *ps, const struct managed_win *w) {
	if (!ps->o.no_ewmh_fullscreen && win_is_fullscreen_xcb(ps->c, ps->atoms, w->client_win))
		return true;
	return rect_is_fullscreen(ps, w->g.x, w->g.y, w->widthb, w->heightb) &&
	       (!w->bounding_shaped || w->rounded_corners);
}

/**
 * Check if a window has BYPASS_COMPOSITOR property set
 *
 * TODO cache this property
 */
bool win_is_bypassing_compositor(const session_t *ps, const struct managed_win *w) {
	bool ret = false;

	auto prop = x_get_prop(ps, w->client_win, ps->atoms->a_NET_WM_BYPASS_COMPOSITOR,
	                       1L, XCB_ATOM_CARDINAL, 32);

	if (prop.nitems && *prop.c32 == 1) {
		ret = true;
	}

	free_winprop(&prop);
	return ret;
}

/**
 * Check if a window is focused, without using any focus rules or forced focus settings
 */
bool win_is_focused_raw(const session_t *ps, const struct managed_win *w) {
	return w->a.map_state == XCB_MAP_STATE_VIEWABLE && ps->active_win == w;
}

// Find the managed window immediately below `i` in the window stack
struct managed_win *
win_stack_find_next_managed(const session_t *ps, const struct list_node *i) {
	while (!list_node_is_last(&ps->window_stack, i)) {
		auto next = list_entry(i->next, struct win, stack_neighbour);
		if (next->managed) {
			return (struct managed_win *)next;
		}
		i = &next->stack_neighbour;
	}
	return NULL;
}

/// Return whether this window is mapped on the X server side
bool win_is_mapped_in_x(const struct managed_win *w) {
	auto iw = (const struct managed_win_internal *)w;
	return w->state == WSTATE_MAPPING || w->state == WSTATE_FADING ||
	       w->state == WSTATE_MAPPED || (iw->pending_updates & WIN_UPDATE_MAP);
}<|MERGE_RESOLUTION|>--- conflicted
+++ resolved
@@ -557,13 +557,10 @@
 	if (w->opacity < 1.0) {
 		return WMODE_TRANS;
 	}
-<<<<<<< HEAD
 
 	if (ps->o.backend == BKEND_GLX && w->corner_radius > 0) {
 		return WMODE_TRANS;
 	}
-=======
->>>>>>> 0e158c50
 
 	if (win_has_alpha(w)) {
 		if (w->client_win == XCB_NONE) {
@@ -586,11 +583,7 @@
 		// consider the window solid
 	}
 
-<<<<<<< HEAD
-    if (w->frame_opacity != 1.0 && win_has_frame(w)) {
-=======
 	if (w->frame_opacity != 1.0 && win_has_frame(w)) {
->>>>>>> 0e158c50
 		return WMODE_FRAME_TRANS;
 	}
 
