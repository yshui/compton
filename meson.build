--- conflicted
+++ resolved
@@ -1,8 +1,4 @@
-<<<<<<< HEAD
-project('compton', 'c', version: '5',
-=======
 project('compton', 'c', version: '6',
->>>>>>> b0820d84
         default_options: ['c_std=c11'])
 
 cc = meson.get_compiler('c')
